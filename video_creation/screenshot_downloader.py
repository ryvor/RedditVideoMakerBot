import json
from os import getenv
import os
from pathlib import Path

from playwright.async_api import async_playwright
from playwright.sync_api import sync_playwright, ViewportSize
from rich.progress import track

from utils.console import print_step, print_substep
import json
from rich.console import Console

import translators as ts

console = Console()

storymode = False


def download_screenshots_of_reddit_posts(reddit_object:dict[str], screenshot_num:int):
    """Downloads screenshots of reddit posts as seen on the web. Downloads to assets/temp/png

    Args:
<<<<<<< HEAD
        reddit_object (dict[str]): Reddit object received from reddit/subreddit.py
        screenshot_num (int): Number of screenshots to downlaod
    """    

=======
        reddit_object: The Reddit Object you received in askreddit.py
        screenshot_num: The number of screenshots you want to download.
    """
>>>>>>> f4716ace
    print_step("Downloading screenshots of reddit posts...")

    # ! Make sure the reddit screenshots folder exists
    Path("assets/temp/png").mkdir(parents=True, exist_ok=True)

    with sync_playwright() as p:
        print_substep("Launching Headless Browser...")

        browser = p.chromium.launch()
        context = browser.new_context()

        if getenv("THEME").upper() == "DARK":
            cookie_file = open("./video_creation/data/cookie-dark-mode.json")
        else:
            cookie_file = open("./video_creation/data/cookie-light-mode.json")
        cookies = json.load(cookie_file)
        context.add_cookies(cookies)  # load preference cookies
        # Get the thread screenshot
        page = context.new_page()
        page.goto(reddit_object["thread_url"], timeout=0)
        page.set_viewport_size(ViewportSize(width=1920, height=1080))
        if page.locator('[data-testid="content-gate"]').is_visible():
            # This means the post is NSFW and requires to click the proceed button.

            print_substep("Post is NSFW. You are spicy...")
            page.locator('[data-testid="content-gate"] button').click()
            page.locator(
                '[data-click-id="text"] button'
            ).click()  # Remove "Click to see nsfw" Button in Screenshot

        # translate code

        if getenv("POSTLANG"):
            print_substep("Translating post...")
            texts_in_tl = ts.google(reddit_object["thread_title"], to_language=os.getenv("POSTLANG"))

            page.evaluate(
                'tl_content => document.querySelector(\'[data-test-id="post-content"] > div:nth-child(3) > div > div\').textContent = tl_content', texts_in_tl
            )
        else:
            print_substep("Skipping translation...")

        page.locator('[data-test-id="post-content"]').screenshot(
            path="assets/temp/png/title.png"
        )

        if storymode:
            page.locator('[data-click-id="text"]').screenshot(
                path="assets/temp/png/story_content.png"
            )
        else:
            for idx, comment in track(
                enumerate(reddit_object["comments"]), "Downloading screenshots..."
            ):
                # Stop if we have reached the screenshot_num
                if idx >= screenshot_num:
                    break

                if page.locator('[data-testid="content-gate"]').is_visible():
                    page.locator('[data-testid="content-gate"] button').click()

                page.goto(f'https://reddit.com{comment["comment_url"]}', timeout=0)

                # translate code

                if getenv("POSTLANG"):
                    comment_tl = ts.google(comment["comment_body"], to_language=os.getenv("POSTLANG"))
                    page.evaluate(
                        '([tl_content, tl_id]) => document.querySelector(`#t1_${tl_id} > div:nth-child(2) > div > div[data-testid="comment"] > div`).textContent = tl_content', [comment_tl, comment['comment_id']]
                    )

                page.locator(f"#t1_{comment['comment_id']}").screenshot(
                    path=f"assets/temp/png/comment_{idx}.png"
                )

        print_substep("Screenshots downloaded Successfully.", style="bold green")<|MERGE_RESOLUTION|>--- conflicted
+++ resolved
@@ -22,16 +22,10 @@
     """Downloads screenshots of reddit posts as seen on the web. Downloads to assets/temp/png
 
     Args:
-<<<<<<< HEAD
         reddit_object (dict[str]): Reddit object received from reddit/subreddit.py
         screenshot_num (int): Number of screenshots to downlaod
     """    
-
-=======
-        reddit_object: The Reddit Object you received in askreddit.py
-        screenshot_num: The number of screenshots you want to download.
-    """
->>>>>>> f4716ace
+    
     print_step("Downloading screenshots of reddit posts...")
 
     # ! Make sure the reddit screenshots folder exists
