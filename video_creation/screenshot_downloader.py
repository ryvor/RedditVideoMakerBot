import json
import re
from pathlib import Path
from typing import Dict, Final

import translators as ts
from playwright.async_api import async_playwright  # pylint: disable=unused-import
from playwright.sync_api import ViewportSize, sync_playwright
from rich.progress import track

from utils import settings
from utils.console import print_step, print_substep
from utils.imagenarator import imagemaker

from utils.videos import save_data

<<<<<<< HEAD

=======
__all__ = ["download_screenshots_of_reddit_posts"]


>>>>>>> 6d01ff8b
def get_screenshots_of_reddit_posts(reddit_object: dict, screenshot_num: int):
    """Downloads screenshots of reddit posts as seen on the web. Downloads to assets/temp/png

    Args:
        reddit_object (Dict): Reddit object received from reddit/subreddit.py
        screenshot_num (int): Number of screenshots to download
    """
<<<<<<< HEAD

    print_step("Downloading screenshots of reddit posts...")

    id = re.sub(r"[^\w\s-]", "", reddit_object["thread_id"])

    # ! Make sure the reddit screenshots folder exists
    Path(f"assets/temp/{id}/png").mkdir(parents=True, exist_ok=True)

    def download(cookie_file, num=None):
        screenshot_num = num
        with sync_playwright() as p:
            print_substep("Launching Headless Browser...")

            browser = p.chromium.launch()  # headless=False #to check for chrome view
            context = browser.new_context()

            cookies = json.load(cookie_file)

            context.add_cookies(cookies)  # load preference cookies
            # Get the thread screenshot
            page = context.new_page()
            page.goto(reddit_object["thread_url"], timeout=0)
            page.set_viewport_size(ViewportSize(width=settings.config["settings"]["vwidth"], height=1920))
            if page.locator('[data-testid="content-gate"]').is_visible():
                # This means the post is NSFW and requires to click the proceed button.

                print_substep("Post is NSFW. You are spicy...")
                page.locator('[data-testid="content-gate"] button').click()
                page.wait_for_load_state()  # Wait for page to fully load

                if page.locator('[data-click-id="text"] button').is_visible():
                    page.locator(
                        '[data-click-id="text"] button'
                    ).click()  # Remove "Click to see nsfw" Button in Screenshot

            # translate code

            if settings.config["reddit"]["thread"]["post_lang"]:
                print_substep("Translating post...")
                texts_in_tl = ts.google(
                    reddit_object["thread_title"],
                    to_language=settings.config["reddit"]["thread"]["post_lang"],
                )

                page.evaluate(
                    "tl_content => document.querySelector('[data-test-id=\"post-content\"] > div:nth-child(3) > div > div').textContent = tl_content",
                    texts_in_tl,
                )
            else:
                print_substep("Skipping translation...")
            postcontentpath = f"assets/temp/{id}/png/title.png"
            page.locator('[data-test-id="post-content"]').screenshot(
                path=postcontentpath
=======
    # settings values
    W: Final[int] = int(settings.config["settings"]["resolution_w"])
    H: Final[int] = int(settings.config["settings"]["resolution_h"])
    lang: Final[str] = settings.config["reddit"]["thread"]["post_lang"]
    storymode: Final[bool] = settings.config["settings"]["storymode"]

    print_step("Downloading screenshots of reddit posts...")
    reddit_id = re.sub(r"[^\w\s-]", "", reddit_object["thread_id"])
    # ! Make sure the reddit screenshots folder exists
    Path(f"assets/temp/{reddit_id}/png").mkdir(parents=True, exist_ok=True)

    # set the theme and disable non-essential cookies
    if settings.config["settings"]["theme"] == "dark":
        cookie_file = open(
            "./video_creation/data/cookie-dark-mode.json", encoding="utf-8"
        )
        bgcolor = (33, 33, 36, 255)
        txtcolor = (240, 240, 240)
        transparent = False
    elif settings.config["settings"]["theme"] == "transparent":
        if storymode:
            # Transparent theme
            bgcolor = (0, 0, 0, 0)
            txtcolor = (255, 255, 255)
            transparent = True
            cookie_file = open(
                "./video_creation/data/cookie-dark-mode.json", encoding="utf-8"
            )
        else:
            # Switch to dark theme
            cookie_file = open(
                "./video_creation/data/cookie-dark-mode.json", encoding="utf-8"
            )
            bgcolor = (33, 33, 36, 255)
            txtcolor = (240, 240, 240)
            transparent = False
    else:
        cookie_file = open(
            "./video_creation/data/cookie-light-mode.json", encoding="utf-8"
        )
        bgcolor = (255, 255, 255, 255)
        txtcolor = (0, 0, 0)
        transparent = False
    if storymode and settings.config["settings"]["storymodemethod"] == 1:
        # for idx,item in enumerate(reddit_object["thread_post"]):
        print_substep("Generating images...")
        return imagemaker(
            theme=bgcolor,
            reddit_obj=reddit_object,
            txtclr=txtcolor,
            transparent=transparent,
        )

    screenshot_num: int
    with sync_playwright() as p:
        print_substep("Launching Headless Browser...")

        browser = p.chromium.launch(
            headless=True
        )  # headless=False will show the browser for debugging purposes
        # Device scale factor (or dsf for short) allows us to increase the resolution of the screenshots
        # When the dsf is 1, the width of the screenshot is 600 pixels
        # so we need a dsf such that the width of the screenshot is greater than the final resolution of the video
        dsf = (W // 600) + 1

        context = browser.new_context(
            locale=lang or "en-us",
            color_scheme="dark",
            viewport=ViewportSize(width=W, height=H),
            device_scale_factor=dsf,
        )
        cookies = json.load(cookie_file)
        cookie_file.close()

        context.add_cookies(cookies)  # load preference cookies

        # Login to Reddit
        print_substep("Logging in to Reddit...")
        page = context.new_page()
        page.goto("https://www.reddit.com/login", timeout=0)
        page.set_viewport_size(ViewportSize(width=1920, height=1080))
        page.wait_for_load_state()

        page.locator('[name="username"]').fill(
            settings.config["reddit"]["creds"]["username"]
        )
        page.locator('[name="password"]').fill(
            settings.config["reddit"]["creds"]["password"]
        )
        page.locator("button[class$='m-full-width']").click()
        page.wait_for_timeout(5000)
        
        login_error_div = page.locator(".AnimatedForm__errorMessage").first
        if login_error_div.is_visible():
            login_error_message = login_error_div.inner_text()
            if login_error_message.strip() == "":
                # The div element is empty, no error
                pass
            else:
                # The div contains an error message
                print_substep("Your reddit credentials are incorrect! Please modify them accordingly in the config.toml file.", style="red")
                exit()
        else:
            pass

        page.wait_for_load_state()
        # Get the thread screenshot
        page.goto(reddit_object["thread_url"], timeout=0)
        page.set_viewport_size(ViewportSize(width=W, height=H))
        page.wait_for_load_state()
        page.wait_for_timeout(5000)

        if page.locator(
            "#t3_12hmbug > div > div._3xX726aBn29LDbsDtzr_6E._1Ap4F5maDtT1E1YuCiaO0r.D3IL3FD0RFy_mkKLPwL4 > div > div > button"
        ).is_visible():
            # This means the post is NSFW and requires to click the proceed button.

            print_substep("Post is NSFW. You are spicy...")
            page.locator(
                "#t3_12hmbug > div > div._3xX726aBn29LDbsDtzr_6E._1Ap4F5maDtT1E1YuCiaO0r.D3IL3FD0RFy_mkKLPwL4 > div > div > button"
            ).click()
            page.wait_for_load_state()  # Wait for page to fully load

            # translate code
        if page.locator(
            "#SHORTCUT_FOCUSABLE_DIV > div:nth-child(7) > div > div > div > header > div > div._1m0iFpls1wkPZJVo38-LSh > button > i"
        ).is_visible():
            page.locator(
                "#SHORTCUT_FOCUSABLE_DIV > div:nth-child(7) > div > div > div > header > div > div._1m0iFpls1wkPZJVo38-LSh > button > i"
            ).click()  # Interest popup is showing, this code will close it

        if lang:
            print_substep("Translating post...")
            texts_in_tl = ts.google(
                reddit_object["thread_title"],
                to_language=lang,
            )

            page.evaluate(
                "tl_content => document.querySelector('[data-test-id=\"post-content\"] > div:nth-child(3) > div > div').textContent = tl_content",
                texts_in_tl,
>>>>>>> 6d01ff8b
            )

<<<<<<< HEAD
            if settings.config["settings"]["storymode"]:

                try:  # new change
                    page.locator('[data-click-id="text"]').first.screenshot(
                        path=f"assets/temp/{id}/png/story_content.png"
                    )
                except:
                    exit
            if not settings.config["settings"]["storymode"]:
                for idx, comment in enumerate(
                    track(reddit_object["comments"], "Downloading screenshots...")
                ):
                    # Stop if we have reached the screenshot_num
                    if idx >= screenshot_num:
                        break

                    if page.locator('[data-testid="content-gate"]').is_visible():
                        page.locator('[data-testid="content-gate"] button').click()

                    page.goto(f'https://reddit.com{comment["comment_url"]}', timeout=0)

                    # translate code

                    if settings.config["reddit"]["thread"]["post_lang"]:
                        comment_tl = ts.google(
                            comment["comment_body"],
                            to_language=settings.config["reddit"]["thread"][
                                "post_lang"
                            ],
                        )
                        page.evaluate(
                            '([tl_content, tl_id]) => document.querySelector(`#t1_${tl_id} > div:nth-child(2) > div > div[data-testid="comment"] > div`).textContent = tl_content',
                            [comment_tl, comment["comment_id"]],
                        )
                    try:
                        page.locator(f"#t1_{comment['comment_id']}").screenshot(
                            path=f"assets/temp/{id}/png/comment_{idx}.png"
                        )
                    except TimeoutError:
                        del reddit_object["comments"]
                        screenshot_num -= 1
                        print("TimeoutError: Skipping screenshot...")
                        continue
        print_substep("Screenshots downloaded Successfully.", style="bold green")

    # story=False
    theme = settings.config["settings"]["theme"]
    if theme == "dark":
        cookie_file = open(
            "./video_creation/data/cookie-dark-mode.json", encoding="utf-8"
        )
        bgcolor = (33, 33, 36, 255)
        txtcolor = (240, 240, 240)
    else:
        cookie_file = open(
            "./video_creation/data/cookie-light-mode.json", encoding="utf-8"
        )
        bgcolor = (255, 255, 255, 255)
        txtcolor = (0, 0, 0)
    if settings.config["settings"]["storymode"]:
        if settings.config["settings"]["storymodemethod"] == 1:
            # for idx,item in enumerate(reddit_object["thread_post"]):
            imagemaker(theme=bgcolor, reddit_obj=reddit_object, txtclr=txtcolor)

    if (
        settings.config["settings"]["storymodemethod"] == 0
        or not settings.config["settings"]["storymode"]
    ):
        download(cookie_file, screenshot_num)
=======
        postcontentpath = f"assets/temp/{reddit_id}/png/title.png"
        try:
            page.locator('[data-test-id="post-content"]').screenshot(
                path=postcontentpath
            )
        except Exception as e:
            print_substep("Something went wrong!", style="red")
            resp = input(
                "Something went wrong with making the screenshots! Do you want to skip the post? (y/n) "
            )

            if resp.casefold().startswith("y"):
                save_data("", "", "skipped", reddit_id, "")
                print_substep(
                    "The post is successfully skipped! You can now restart the program and this post will skipped.",
                    "green",
                )

            resp = input(
                "Do you want the error traceback for debugging purposes? (y/n)"
            )
            if not resp.casefold().startswith("y"):
                exit()

            raise e

        if storymode:
            page.locator('[data-click-id="text"]').first.screenshot(
                path=f"assets/temp/{reddit_id}/png/story_content.png"
            )
        else:
            for idx, comment in enumerate(
                track(
                    reddit_object["comments"][:screenshot_num],
                    "Downloading screenshots...",
                )
            ):
                # Stop if we have reached the screenshot_num
                if idx >= screenshot_num:
                    break

                if page.locator('[data-testid="content-gate"]').is_visible():
                    page.locator('[data-testid="content-gate"] button').click()

                page.goto(f'https://reddit.com{comment["comment_url"]}', timeout=0)

                # translate code

                if settings.config["reddit"]["thread"]["post_lang"]:
                    comment_tl = ts.google(
                        comment["comment_body"],
                        to_language=settings.config["reddit"]["thread"]["post_lang"],
                    )
                    page.evaluate(
                        '([tl_content, tl_id]) => document.querySelector(`#t1_${tl_id} > div:nth-child(2) > div > div[data-testid="comment"] > div`).textContent = tl_content',
                        [comment_tl, comment["comment_id"]],
                    )
                try:
                    page.locator(f"#t1_{comment['comment_id']}").screenshot(
                        path=f"assets/temp/{reddit_id}/png/comment_{idx}.png"
                    )
                except TimeoutError:
                    del reddit_object["comments"]
                    screenshot_num += 1
                    print("TimeoutError: Skipping screenshot...")
                    continue

        # close browser instance when we are done using it
        browser.close()

    print_substep("Screenshots downloaded Successfully.", style="bold green")
>>>>>>> 6d01ff8b
<|MERGE_RESOLUTION|>--- conflicted
+++ resolved
@@ -14,13 +14,9 @@
 
 from utils.videos import save_data
 
-<<<<<<< HEAD
-
-=======
 __all__ = ["download_screenshots_of_reddit_posts"]
 
 
->>>>>>> 6d01ff8b
 def get_screenshots_of_reddit_posts(reddit_object: dict, screenshot_num: int):
     """Downloads screenshots of reddit posts as seen on the web. Downloads to assets/temp/png
 
@@ -28,61 +24,6 @@
         reddit_object (Dict): Reddit object received from reddit/subreddit.py
         screenshot_num (int): Number of screenshots to download
     """
-<<<<<<< HEAD
-
-    print_step("Downloading screenshots of reddit posts...")
-
-    id = re.sub(r"[^\w\s-]", "", reddit_object["thread_id"])
-
-    # ! Make sure the reddit screenshots folder exists
-    Path(f"assets/temp/{id}/png").mkdir(parents=True, exist_ok=True)
-
-    def download(cookie_file, num=None):
-        screenshot_num = num
-        with sync_playwright() as p:
-            print_substep("Launching Headless Browser...")
-
-            browser = p.chromium.launch()  # headless=False #to check for chrome view
-            context = browser.new_context()
-
-            cookies = json.load(cookie_file)
-
-            context.add_cookies(cookies)  # load preference cookies
-            # Get the thread screenshot
-            page = context.new_page()
-            page.goto(reddit_object["thread_url"], timeout=0)
-            page.set_viewport_size(ViewportSize(width=settings.config["settings"]["vwidth"], height=1920))
-            if page.locator('[data-testid="content-gate"]').is_visible():
-                # This means the post is NSFW and requires to click the proceed button.
-
-                print_substep("Post is NSFW. You are spicy...")
-                page.locator('[data-testid="content-gate"] button').click()
-                page.wait_for_load_state()  # Wait for page to fully load
-
-                if page.locator('[data-click-id="text"] button').is_visible():
-                    page.locator(
-                        '[data-click-id="text"] button'
-                    ).click()  # Remove "Click to see nsfw" Button in Screenshot
-
-            # translate code
-
-            if settings.config["reddit"]["thread"]["post_lang"]:
-                print_substep("Translating post...")
-                texts_in_tl = ts.google(
-                    reddit_object["thread_title"],
-                    to_language=settings.config["reddit"]["thread"]["post_lang"],
-                )
-
-                page.evaluate(
-                    "tl_content => document.querySelector('[data-test-id=\"post-content\"] > div:nth-child(3) > div > div').textContent = tl_content",
-                    texts_in_tl,
-                )
-            else:
-                print_substep("Skipping translation...")
-            postcontentpath = f"assets/temp/{id}/png/title.png"
-            page.locator('[data-test-id="post-content"]').screenshot(
-                path=postcontentpath
-=======
     # settings values
     W: Final[int] = int(settings.config["settings"]["resolution_w"])
     H: Final[int] = int(settings.config["settings"]["resolution_h"])
@@ -224,80 +165,10 @@
             page.evaluate(
                 "tl_content => document.querySelector('[data-test-id=\"post-content\"] > div:nth-child(3) > div > div').textContent = tl_content",
                 texts_in_tl,
->>>>>>> 6d01ff8b
-            )
-
-<<<<<<< HEAD
-            if settings.config["settings"]["storymode"]:
-
-                try:  # new change
-                    page.locator('[data-click-id="text"]').first.screenshot(
-                        path=f"assets/temp/{id}/png/story_content.png"
-                    )
-                except:
-                    exit
-            if not settings.config["settings"]["storymode"]:
-                for idx, comment in enumerate(
-                    track(reddit_object["comments"], "Downloading screenshots...")
-                ):
-                    # Stop if we have reached the screenshot_num
-                    if idx >= screenshot_num:
-                        break
-
-                    if page.locator('[data-testid="content-gate"]').is_visible():
-                        page.locator('[data-testid="content-gate"] button').click()
-
-                    page.goto(f'https://reddit.com{comment["comment_url"]}', timeout=0)
-
-                    # translate code
-
-                    if settings.config["reddit"]["thread"]["post_lang"]:
-                        comment_tl = ts.google(
-                            comment["comment_body"],
-                            to_language=settings.config["reddit"]["thread"][
-                                "post_lang"
-                            ],
-                        )
-                        page.evaluate(
-                            '([tl_content, tl_id]) => document.querySelector(`#t1_${tl_id} > div:nth-child(2) > div > div[data-testid="comment"] > div`).textContent = tl_content',
-                            [comment_tl, comment["comment_id"]],
-                        )
-                    try:
-                        page.locator(f"#t1_{comment['comment_id']}").screenshot(
-                            path=f"assets/temp/{id}/png/comment_{idx}.png"
-                        )
-                    except TimeoutError:
-                        del reddit_object["comments"]
-                        screenshot_num -= 1
-                        print("TimeoutError: Skipping screenshot...")
-                        continue
-        print_substep("Screenshots downloaded Successfully.", style="bold green")
-
-    # story=False
-    theme = settings.config["settings"]["theme"]
-    if theme == "dark":
-        cookie_file = open(
-            "./video_creation/data/cookie-dark-mode.json", encoding="utf-8"
-        )
-        bgcolor = (33, 33, 36, 255)
-        txtcolor = (240, 240, 240)
-    else:
-        cookie_file = open(
-            "./video_creation/data/cookie-light-mode.json", encoding="utf-8"
-        )
-        bgcolor = (255, 255, 255, 255)
-        txtcolor = (0, 0, 0)
-    if settings.config["settings"]["storymode"]:
-        if settings.config["settings"]["storymodemethod"] == 1:
-            # for idx,item in enumerate(reddit_object["thread_post"]):
-            imagemaker(theme=bgcolor, reddit_obj=reddit_object, txtclr=txtcolor)
-
-    if (
-        settings.config["settings"]["storymodemethod"] == 0
-        or not settings.config["settings"]["storymode"]
-    ):
-        download(cookie_file, screenshot_num)
-=======
+            )
+        else:
+            print_substep("Skipping translation...")
+
         postcontentpath = f"assets/temp/{reddit_id}/png/title.png"
         try:
             page.locator('[data-test-id="post-content"]').screenshot(
@@ -339,12 +210,12 @@
                 if idx >= screenshot_num:
                     break
 
-                if page.locator('[data-testid="content-gate"]').is_visible():
-                    page.locator('[data-testid="content-gate"] button').click()
-
-                page.goto(f'https://reddit.com{comment["comment_url"]}', timeout=0)
-
-                # translate code
+                    if page.locator('[data-testid="content-gate"]').is_visible():
+                        page.locator('[data-testid="content-gate"] button').click()
+
+                    page.goto(f'https://reddit.com{comment["comment_url"]}', timeout=0)
+
+                    # translate code
 
                 if settings.config["reddit"]["thread"]["post_lang"]:
                     comment_tl = ts.google(
@@ -369,4 +240,28 @@
         browser.close()
 
     print_substep("Screenshots downloaded Successfully.", style="bold green")
->>>>>>> 6d01ff8b
+
+    # story=False
+    theme = settings.config["settings"]["theme"]
+    if theme == "dark":
+        cookie_file = open(
+            "./video_creation/data/cookie-dark-mode.json", encoding="utf-8"
+        )
+        bgcolor = (33, 33, 36, 255)
+        txtcolor = (240, 240, 240)
+    else:
+        cookie_file = open(
+            "./video_creation/data/cookie-light-mode.json", encoding="utf-8"
+        )
+        bgcolor = (255, 255, 255, 255)
+        txtcolor = (0, 0, 0)
+    if settings.config["settings"]["storymode"]:
+        if settings.config["settings"]["storymodemethod"] == 1:
+            # for idx,item in enumerate(reddit_object["thread_post"]):
+            imagemaker(theme=bgcolor, reddit_obj=reddit_object, txtclr=txtcolor)
+
+    if (
+        settings.config["settings"]["storymodemethod"] == 0
+        or not settings.config["settings"]["storymode"]
+    ):
+        download(cookie_file, screenshot_num)