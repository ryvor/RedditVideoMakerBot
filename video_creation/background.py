--- conflicted
+++ resolved
@@ -1,9 +1,5 @@
 import random
-<<<<<<< HEAD
-from os import listdir, environ, getenv
-=======
 from os import listdir
->>>>>>> bd52b4fe
 from pathlib import Path
 import random
 from random import randrange
@@ -20,17 +16,10 @@
 from utils.console import print_step, print_substep
 
 # Supported Background. Can add/remove background video here....
-<<<<<<< HEAD
-# <key>-<value> : key -> used as keyword for .env file. value -> background configuration
-# Format (value):
-# 1. Youtube URI
-# 2. filename 
-=======
 # <key>-<value> : key -> used as keyword for TOML file. value -> background configuration
 # Format (value):
 # 1. Youtube URI
 # 2. filename
->>>>>>> bd52b4fe
 # 3. Citation (owner of the video)
 # 4. Position of image clips in the background. See moviepy reference for more information. (https://zulko.github.io/moviepy/ref/VideoClip/VideoClip.html#moviepy.video.VideoClip.VideoClip.set_position)
 background_options = {
@@ -59,9 +48,6 @@
         lambda t: ('center', 480 + t)
     )
 }
-<<<<<<< HEAD
-
-=======
 def get_background_config():
     """Fetch the background/s configuration"""
     try:
@@ -76,8 +62,7 @@
         choice = random.choice(list(background_options.keys()))
 
     return background_options[choice]
->>>>>>> bd52b4fe
-
+    
 def get_start_and_end_times(video_length: int, length_of_clip: int) -> Tuple[int, int]:
     """Generates a random interval of time to be used as the background of the video.
 
@@ -127,17 +112,8 @@
     print_substep("Background videos downloaded successfully! 🎉",
                   style="bold green")
 
-<<<<<<< HEAD
 
 def chop_background_video(background_config: Tuple[str, str, str, Any], video_length: int):
-=======
-        print_substep(
-            "Background videos downloaded successfully! 🎉", style="bold green"
-        )
-
-
-def chop_background_video(video_length: int) -> str:
->>>>>>> bd52b4fe
     """Generates the background footage to be used in the video and writes it to assets/temp/background.mp4
 
     Args:
@@ -146,13 +122,9 @@
     """
 
     print_step("Finding a spot in the backgrounds video to chop...✂️")
-<<<<<<< HEAD
     choice = f"{background_config[2]}-{background_config[1]}"
     environ["background_credit"] = choice.split("-")[0]
-=======
-    choice = random.choice(listdir("assets/backgrounds"))
-    credit = choice.split("-")[0]
->>>>>>> bd52b4fe
+
 
     background = VideoFileClip(f"assets/backgrounds/{choice}")
 
