import json
import random
import re
from pathlib import Path
from random import randrange
from typing import Any, Tuple, Dict

from moviepy.editor import VideoFileClip, AudioFileClip
from moviepy.video.io.ffmpeg_tools import ffmpeg_extract_subclip
from utils import settings
from utils.console import print_step, print_substep
import yt_dlp


def load_background_options():
    background_options = {}
    # Load background videos
    with open("./utils/background_videos.json") as json_file:
        background_options["video"] = json.load(json_file)

    # Load background audios
    with open("./utils/background_audios.json") as json_file:
        background_options["audio"] = json.load(json_file)

    # Remove "__comment" from backgrounds
    del background_options["video"]["__comment"]
    del background_options["audio"]["__comment"]
<<<<<<< HEAD
    
=======

    # Add position lambda function
    # (https://zulko.github.io/moviepy/ref/VideoClip/VideoClip.html#moviepy.video.VideoClip.VideoClip.set_position)
>>>>>>> c0d741a3
    for name in list(background_options["video"].keys()):
        pos = background_options["video"][name][3]

        if pos != "center":
            background_options["video"][name][3] = lambda t: ("center", pos + t)

    return background_options


def get_start_and_end_times(video_length: int, length_of_clip: int) -> Tuple[int, int]:
    """Generates a random interval of time to be used as the background of the video.

    Args:
        video_length (int): Length of the video
        length_of_clip (int): Length of the video to be used as the background

    Returns:
        tuple[int,int]: Start and end time of the randomized interval
    """
    initialValue = 180
    # Issue #1649 - Ensures that will be a valid interval in the video
    while int(length_of_clip) <= int(video_length + initialValue):
        if initialValue == initialValue // 2:
            raise Exception("Your background is too short for this video length")
        else:
            initialValue //= 2  # Divides the initial value by 2 until reach 0
    random_time = randrange(initialValue, int(length_of_clip) - int(video_length))
    return random_time, random_time + video_length


def get_background_config(mode: str):
    """Fetch the background/s configuration"""
    try:
        choice = str(
            settings.config["settings"]["background"][f"background_{mode}"]
        ).casefold()
    except AttributeError:
        print_substep("No background selected. Picking random background'")
        choice = None

    # Handle default / not supported background using default option.
    # Default : pick random from supported background.
    if not choice or choice not in background_options[mode]:
        choice = random.choice(list(background_options[mode].keys()))

    return background_options[mode][choice]


def download_background_video(background_config: Tuple[str, str, str, Any]):
    """Downloads the background/s video from YouTube."""
    Path("./assets/backgrounds/video/").mkdir(parents=True, exist_ok=True)
    # note: make sure the file name doesn't include an - in it
    uri, filename, credit, _ = background_config
    if Path(f"assets/backgrounds/video/{credit}-{filename}").is_file():
        return
    print_step(
        "We need to download the backgrounds videos. they are fairly large but it's only done once. 😎"
    )
    print_substep("Downloading the backgrounds videos... please be patient 🙏 ")
    print_substep(f"Downloading {filename} from {uri}")
    ydl_opts = {
        "format": "bestvideo[height<=1080][ext=mp4]",
        "outtmpl": f"assets/backgrounds/video/{credit}-{filename}",
        "retries": 10,
    }

    with yt_dlp.YoutubeDL(ydl_opts) as ydl:
        ydl.download(uri)
    print_substep("Background video downloaded successfully! 🎉", style="bold green")


def download_background_audio(background_config: Tuple[str, str, str]):
    """Downloads the background/s audio from YouTube."""
    Path("./assets/backgrounds/audio/").mkdir(parents=True, exist_ok=True)
    # note: make sure the file name doesn't include an - in it
    uri, filename, credit = background_config
    if Path(f"assets/backgrounds/audio/{credit}-{filename}").is_file():
        return
    print_step(
        "We need to download the backgrounds audio. they are fairly large but it's only done once. 😎"
    )
    print_substep("Downloading the backgrounds audio... please be patient 🙏 ")
    print_substep(f"Downloading {filename} from {uri}")
    ydl_opts = {
        "outtmpl": f"./assets/backgrounds/audio/{credit}-{filename}",
        "format": "bestaudio/best",
        "extract_audio": True,
    }

    with yt_dlp.YoutubeDL(ydl_opts) as ydl:
        ydl.download([uri])

    print_substep("Background audio downloaded successfully! 🎉", style="bold green")


def chop_background(
    background_config: Dict[str, Tuple], video_length: int, reddit_object: dict
):
    """Generates the background audio and footage to be used in the video and writes it to assets/temp/background.mp3 and assets/temp/background.mp4

    Args:
        background_config (Dict[str,Tuple]]) : Current background configuration
        video_length (int): Length of the clip where the background footage is to be taken out of
    """
    id = re.sub(r"[^\w\s-]", "", reddit_object["thread_id"])

    if settings.config["settings"]["background"][f"background_audio_volume"] == 0:
        print_step("Volume was set to 0. Skipping background audio creation . . .")
    else:
        print_step("Finding a spot in the backgrounds audio to chop...✂️")
        audio_choice = (
            f"{background_config['audio'][2]}-{background_config['audio'][1]}"
        )
        background_audio = AudioFileClip(f"assets/backgrounds/audio/{audio_choice}")
        start_time_audio, end_time_audio = get_start_and_end_times(
            video_length, background_audio.duration
        )
        background_audio = background_audio.subclip(start_time_audio, end_time_audio)
        background_audio.write_audiofile(f"assets/temp/{id}/background.mp3")

    print_step("Finding a spot in the backgrounds video to chop...✂️")
    video_choice = f"{background_config['video'][2]}-{background_config['video'][1]}"
    background_video = VideoFileClip(f"assets/backgrounds/video/{video_choice}")
    start_time_video, end_time_video = get_start_and_end_times(
        video_length, background_video.duration
    )
    # Extract video subclip
    try:
        ffmpeg_extract_subclip(
            f"assets/backgrounds/video/{video_choice}",
            start_time_video,
            end_time_video,
            targetname=f"assets/temp/{id}/background.mp4",
        )
    except (OSError, IOError):  # ffmpeg issue see #348
        print_substep("FFMPEG issue. Trying again...")
        with VideoFileClip(f"assets/backgrounds/video/{video_choice}") as video:
            new = video.subclip(start_time_video, end_time_video)
            new.write_videofile(f"assets/temp/{id}/background.mp4")
    print_substep("Background video chopped successfully!", style="bold green")
    return background_config["video"][2]


# Create a tuple for downloads background (background_audio_options, background_video_options)
background_options = load_background_options()<|MERGE_RESOLUTION|>--- conflicted
+++ resolved
@@ -25,13 +25,7 @@
     # Remove "__comment" from backgrounds
     del background_options["video"]["__comment"]
     del background_options["audio"]["__comment"]
-<<<<<<< HEAD
-    
-=======
 
-    # Add position lambda function
-    # (https://zulko.github.io/moviepy/ref/VideoClip/VideoClip.html#moviepy.video.VideoClip.VideoClip.set_position)
->>>>>>> c0d741a3
     for name in list(background_options["video"].keys()):
         pos = background_options["video"][name][3]
 
