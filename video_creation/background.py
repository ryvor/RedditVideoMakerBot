<<<<<<< HEAD
import random
from os import listdir, environ
from pathlib import Path
from random import randrange
from pytube import YouTube
=======
#!/usr/bin/env python3
from random import randrange

from yt_dlp import YoutubeDL

from pathlib import Path
>>>>>>> 6b2ee0b8
from moviepy.video.io.ffmpeg_tools import ffmpeg_extract_subclip
from moviepy.editor import VideoFileClip
from utils.console import print_step, print_substep

import datetime


def get_start_and_end_times(video_length, length_of_clip):
    random_time = randrange(180, int(length_of_clip) - int(video_length))
    return random_time, random_time + video_length

def download_background(video_length):

<<<<<<< HEAD
def download_background():
    """Downloads the backgrounds/s video from youtube."""
    Path("./assets/backgrounds/").mkdir(parents=True, exist_ok=True)
    background_options = [  # uri , filename , credit
        ("https://www.youtube.com/watch?v=n_Dv4JMiwK8", "parkour.mp4", "bbswitzer"),
        (
            "https://www.youtube.com/watch?v=2X9QGY__0II",
            "rocket_league.mp4",
            "Orbital Gameplay",
        ),
    ]
    # note: make sure the file name doesn't include a - in it
    if len(listdir("./assets/backgrounds")) != len(
        background_options
    ):  # if there are any background videos not installed
        print_step(
            "We need to download the backgrounds videos. they are fairly large but it's only done once. 😎"
        )
        print_substep("Downloading the backgrounds videos... please be patient 🙏 ")
        for uri, filename, credit in background_options:
            print_substep(f"Downloading {filename} from {uri}")
            YouTube(uri).streams.filter(res="1080p").first().download(
                "assets/backgrounds", filename=f"{credit}-{filename}"
            )

        print_substep(
            "Background videos downloaded successfully! 🎉", style="bold green"
=======
    """Downloads the background video from youtube.

    Shoutout to: bbswitzer (https://www.youtube.com/watch?v=n_Dv4JMiwK8)
    """

    print_substep("\nPut the URL of the video you want in the background.\nThe default video is a Minecraft parkour video.\n"
        "Leave the input field blank to use the default.")
    print_substep(f"Make sure the video is longer than {str(datetime.timedelta(seconds=round(video_length + 180)))}!\n", style="red")

    inp = input("URL: ")

    if not inp:
        vidurl = "https://www.youtube.com/watch?v=n_Dv4JMiwK8"
    else:
        vidurl = inp

    vidpath = vidurl.split("v=")[1]

    if not Path(f"assets/mp4/{vidpath}.mp4").is_file():
        print_step(
            "We need to download the background video. This may be fairly large but it's only done once per background."
>>>>>>> 6b2ee0b8
        )

        print_substep("Downloading the background video... please be patient.")

        ydl_opts = {
            "outtmpl": f"assets/mp4/{vidpath}.mp4",
            "merge_output_format": "mp4",
        }

        with YoutubeDL(ydl_opts) as ydl:
            ydl.download(vidurl)

        print_substep("Background video downloaded successfully!", style="bold green")
        
    return vidpath

<<<<<<< HEAD
def chop_background_video(video_length):
    print_step("Finding a spot in the backgrounds video to chop...✂️")
    choice = random.choice(listdir("assets/backgrounds"))
    environ["background_credit"] = choice.split("-")[0]

    background = VideoFileClip(f"assets/backgrounds/{choice}")
=======
>>>>>>> 6b2ee0b8

def chop_background_video(video_length, vidpath):
    print_step("Finding a spot in the background video to chop...")
    background = VideoFileClip(f"assets/mp4/{vidpath}.mp4")
    if background.duration < video_length + 180:
        print_substep("This video is too short.", style="red")
        noerror = False
        return noerror
    start_time, end_time = get_start_and_end_times(video_length, background.duration)
    ffmpeg_extract_subclip(
<<<<<<< HEAD
        f"assets/backgrounds/{choice}",
=======
        f"assets/mp4/{vidpath}.mp4",
>>>>>>> 6b2ee0b8
        start_time,
        end_time,
        targetname="assets/temp/background.mp4",
    )
    print_substep("Background video chopped successfully!", style="bold green")
    noerror = True
    return noerror<|MERGE_RESOLUTION|>--- conflicted
+++ resolved
@@ -1,17 +1,8 @@
-<<<<<<< HEAD
 import random
 from os import listdir, environ
 from pathlib import Path
 from random import randrange
 from pytube import YouTube
-=======
-#!/usr/bin/env python3
-from random import randrange
-
-from yt_dlp import YoutubeDL
-
-from pathlib import Path
->>>>>>> 6b2ee0b8
 from moviepy.video.io.ffmpeg_tools import ffmpeg_extract_subclip
 from moviepy.editor import VideoFileClip
 from utils.console import print_step, print_substep
@@ -23,9 +14,7 @@
     random_time = randrange(180, int(length_of_clip) - int(video_length))
     return random_time, random_time + video_length
 
-def download_background(video_length):
 
-<<<<<<< HEAD
 def download_background():
     """Downloads the backgrounds/s video from youtube."""
     Path("./assets/backgrounds/").mkdir(parents=True, exist_ok=True)
@@ -53,69 +42,19 @@
 
         print_substep(
             "Background videos downloaded successfully! 🎉", style="bold green"
-=======
-    """Downloads the background video from youtube.
-
-    Shoutout to: bbswitzer (https://www.youtube.com/watch?v=n_Dv4JMiwK8)
-    """
-
-    print_substep("\nPut the URL of the video you want in the background.\nThe default video is a Minecraft parkour video.\n"
-        "Leave the input field blank to use the default.")
-    print_substep(f"Make sure the video is longer than {str(datetime.timedelta(seconds=round(video_length + 180)))}!\n", style="red")
-
-    inp = input("URL: ")
-
-    if not inp:
-        vidurl = "https://www.youtube.com/watch?v=n_Dv4JMiwK8"
-    else:
-        vidurl = inp
-
-    vidpath = vidurl.split("v=")[1]
-
-    if not Path(f"assets/mp4/{vidpath}.mp4").is_file():
-        print_step(
-            "We need to download the background video. This may be fairly large but it's only done once per background."
->>>>>>> 6b2ee0b8
         )
 
-        print_substep("Downloading the background video... please be patient.")
 
-        ydl_opts = {
-            "outtmpl": f"assets/mp4/{vidpath}.mp4",
-            "merge_output_format": "mp4",
-        }
-
-        with YoutubeDL(ydl_opts) as ydl:
-            ydl.download(vidurl)
-
-        print_substep("Background video downloaded successfully!", style="bold green")
-        
-    return vidpath
-
-<<<<<<< HEAD
 def chop_background_video(video_length):
     print_step("Finding a spot in the backgrounds video to chop...✂️")
     choice = random.choice(listdir("assets/backgrounds"))
     environ["background_credit"] = choice.split("-")[0]
 
     background = VideoFileClip(f"assets/backgrounds/{choice}")
-=======
->>>>>>> 6b2ee0b8
 
-def chop_background_video(video_length, vidpath):
-    print_step("Finding a spot in the background video to chop...")
-    background = VideoFileClip(f"assets/mp4/{vidpath}.mp4")
-    if background.duration < video_length + 180:
-        print_substep("This video is too short.", style="red")
-        noerror = False
-        return noerror
     start_time, end_time = get_start_and_end_times(video_length, background.duration)
     ffmpeg_extract_subclip(
-<<<<<<< HEAD
         f"assets/backgrounds/{choice}",
-=======
-        f"assets/mp4/{vidpath}.mp4",
->>>>>>> 6b2ee0b8
         start_time,
         end_time,
         targetname="assets/temp/background.mp4",
