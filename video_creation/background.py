#!/usr/bin/env python3
from random import randrange

from yt_dlp import YoutubeDL

from pathlib import Path
from moviepy.video.io.ffmpeg_tools import ffmpeg_extract_subclip
from moviepy.editor import VideoFileClip
from utils.console import print_step, print_substep

import datetime


def get_start_and_end_times(video_length, length_of_clip):

    random_time = randrange(180, int(length_of_clip) - int(video_length))
    return random_time, random_time + video_length

<<<<<<< HEAD
def download_background(video_length):
=======

def download_background():
>>>>>>> 757477ce
    """Downloads the background video from youtube.

    Shoutout to: bbswitzer (https://www.youtube.com/watch?v=n_Dv4JMiwK8)
    """

    print_substep("\nPut the URL of the video you want in the background.\nThe default video is a Minecraft parkour video.\n"
        "Leave the input field blank to use the default.")
    print_substep(f"Make sure the video is longer than {str(datetime.timedelta(seconds=round(video_length + 180)))}!\n", style="red")

    inp = input("URL: ")

    if not inp:
        vidurl = "https://www.youtube.com/watch?v=n_Dv4JMiwK8"
    else:
        vidurl = inp

    vidpath = vidurl.split("v=")[1]

    if not Path(f"assets/mp4/{vidpath}.mp4").is_file():
        print_step(
            "We need to download the background video. This may be fairly large but it's only done once per background."
        )

        print_substep("Downloading the background video... please be patient.")

        ydl_opts = {
            "outtmpl": f"assets/mp4/{vidpath}.mp4",
            "merge_output_format": "mp4",
        }

        with YoutubeDL(ydl_opts) as ydl:
            ydl.download(vidurl)

        print_substep("Background video downloaded successfully!", style="bold green")
        
    return vidpath


def chop_background_video(video_length, vidpath):
    print_step("Finding a spot in the background video to chop...")
    background = VideoFileClip(f"assets/mp4/{vidpath}.mp4")
    if background.duration < video_length + 180:
        print_substep("This video is too short.", style="red")
        noerror = False
        return noerror
    start_time, end_time = get_start_and_end_times(video_length, background.duration)
    ffmpeg_extract_subclip(
        f"assets/mp4/{vidpath}.mp4",
        start_time,
        end_time,
        targetname="assets/mp4/clip.mp4",
    )
    print_substep("Background video chopped successfully!", style="bold green")
    noerror = True
    return noerror<|MERGE_RESOLUTION|>--- conflicted
+++ resolved
@@ -16,12 +16,8 @@
     random_time = randrange(180, int(length_of_clip) - int(video_length))
     return random_time, random_time + video_length
 
-<<<<<<< HEAD
 def download_background(video_length):
-=======
 
-def download_background():
->>>>>>> 757477ce
     """Downloads the background video from youtube.
 
     Shoutout to: bbswitzer (https://www.youtube.com/watch?v=n_Dv4JMiwK8)
