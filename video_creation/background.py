--- conflicted
+++ resolved
@@ -13,10 +13,6 @@
 from utils.CONSTANTS import background_options
 from utils.console import print_step, print_substep
 
-<<<<<<< HEAD
-
-=======
->>>>>>> 33d588ed
 def get_start_and_end_times(video_length: int, length_of_clip: int) -> Tuple[int, int]:
     """Generates a random interval of time to be used as the background of the video.
 
