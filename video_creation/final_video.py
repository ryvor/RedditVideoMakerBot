import multiprocessing
import os
import re
<<<<<<< HEAD
from os.path import exists
from typing import Tuple, Any
from moviepy.audio.AudioClip import concatenate_audioclips, CompositeAudioClip
from moviepy.audio.io.AudioFileClip import AudioFileClip
from moviepy.video.VideoClip import ImageClip
from moviepy.video.compositing.CompositeVideoClip import CompositeVideoClip
from moviepy.video.compositing.concatenate import concatenate_videoclips
from moviepy.video.io.VideoFileClip import VideoFileClip
from moviepy.video.io.ffmpeg_tools import ffmpeg_extract_subclip
=======
import shutil
from os.path import exists # Needs to be imported specifically
from typing import Final
from typing import Tuple, Any, Dict

import ffmpeg
import translators as ts
from PIL import Image
>>>>>>> 6d01ff8b
from rich.console import Console
from rich.progress import track

from utils.cleanup import cleanup
from utils.console import print_step, print_substep
from utils.thumbnail import create_thumbnail
from utils.videos import save_data
from utils import settings

console = Console()

import tempfile
import threading
import time


class ProgressFfmpeg(threading.Thread):
    def __init__(self, vid_duration_seconds, progress_update_callback):
        threading.Thread.__init__(self, name="ProgressFfmpeg")
        self.stop_event = threading.Event()
        self.output_file = tempfile.NamedTemporaryFile(mode="w+", delete=False)
        self.vid_duration_seconds = vid_duration_seconds
        self.progress_update_callback = progress_update_callback

    def run(self):
        while not self.stop_event.is_set():
            latest_progress = self.get_latest_ms_progress()
            if latest_progress is not None:
                completed_percent = latest_progress / self.vid_duration_seconds
                self.progress_update_callback(completed_percent)
            time.sleep(1)

    def get_latest_ms_progress(self):
        lines = self.output_file.readlines()

        if lines:
            for line in lines:
                if "out_time_ms" in line:
                    out_time_ms = line.split("=")[1]
                    return int(out_time_ms) / 1000000.0
        return None

    def stop(self):
        self.stop_event.set()

    def __enter__(self):
        self.start()
        return self

    def __exit__(self, *args, **kwargs):
        self.stop()


def name_normalize(name: str) -> str:
    name = re.sub(r'[?\\"%*:|<>]', "", name)
    name = re.sub(r"( [w,W]\s?\/\s?[o,O,0])", r" without", name)
    name = re.sub(r"( [w,W]\s?\/)", r" with", name)
    name = re.sub(r"(\d+)\s?\/\s?(\d+)", r"\1 of \2", name)
    name = re.sub(r"(\w+)\s?\/\s?(\w+)", r"\1 or \2", name)
    name = re.sub(r"\/", r"", name)

    lang = settings.config["reddit"]["thread"]["post_lang"]
    if lang:
        print_substep("Translating filename...")
        translated_name = ts.google(name, to_language=lang)
        return translated_name
    else:
        return name


def prepare_background(reddit_id: str, W: int, H: int) -> str:
    output_path = f"assets/temp/{reddit_id}/background_noaudio.mp4"
    output = (
        ffmpeg.input(f"assets/temp/{reddit_id}/background.mp4")
        .filter("crop", f"ih*({W}/{H})", "ih")
        .output(
            output_path,
            an=None,
            **{
                "c:v": "h264",
                "b:v": "20M",
                "b:a": "192k",
                "threads": multiprocessing.cpu_count(),
            },
        )
        .overwrite_output()
    )
    try:
        output.run(quiet=True)
    except Exception as e:
        print(e)
        exit()
    return output_path

def merge_background_audio(audio: ffmpeg, reddit_id: str):
    """Gather an audio and merge with assets/backgrounds/background.mp3
    Args:
        audio (ffmpeg): The TTS final audio but without background.
        reddit_id (str): The ID of subreddit
    """
    background_audio_volume = settings.config["settings"]["background"]["background_audio_volume"]
    if (background_audio_volume == 0):
        return audio # Return the original audio
    else:
        # sets volume to config
        bg_audio = (
            ffmpeg.input(f"assets/temp/{reddit_id}/background.mp3")
            .filter(
                "volume",
                background_audio_volume,
            )
        )
        # Merges audio and background_audio
        merged_audio = ffmpeg.filter([audio, bg_audio], "amix", duration="longest")
        return merged_audio # Return merged audio


def make_final_video(
    number_of_clips: int,
    length: int,
    reddit_obj: dict,
    background_config: Dict[str,Tuple],
):
    """Gathers audio clips, gathers all screenshots, stitches them together and saves the final video to assets/temp
    Args:
        number_of_clips (int): Index to end at when going through the screenshots'
        length (int): Length of the video
        reddit_obj (dict): The reddit object that contains the posts to read.
        background_config (Tuple[str, str, str, Any]): The background config to use.
    """
    # settings values
    W: Final[int] = int(settings.config["settings"]["resolution_w"])
    H: Final[int] = int(settings.config["settings"]["resolution_h"])

    reddit_id = re.sub(r"[^\w\s-]", "", reddit_obj["thread_id"])

    allowOnlyTTSFolder: bool = settings.config["settings"]["background"]["enable_extra_audio"] \
                            and settings.config["settings"]["background"]["background_audio_volume"] != 0

    print_step("Creating the final video 🎥")

    background_clip = ffmpeg.input(prepare_background(reddit_id, W=W, H=H))

    # Gather all audio clips
<<<<<<< HEAD
    if settings.config["settings"]["storymode"]:
        if settings.config["settings"]["storymodemethod"] == 0:
            audio_clips = [AudioFileClip(f"assets/temp/{id}/mp3/title.mp3")]
            audio_clips.insert(1, AudioFileClip(f"assets/temp/{id}/mp3/postaudio.mp3"))
        elif settings.config["settings"]["storymodemethod"] == 1:
            audio_clips = [
                AudioFileClip(f"assets/temp/{id}/mp3/postaudio-{i}.mp3")
=======
    audio_clips = list()
    if settings.config["settings"]["storymode"]:
        if settings.config["settings"]["storymodemethod"] == 0:
            audio_clips = [ffmpeg.input(f"assets/temp/{reddit_id}/mp3/title.mp3")]
            audio_clips.insert(
                1, ffmpeg.input(f"assets/temp/{reddit_id}/mp3/postaudio.mp3")
            )
        elif settings.config["settings"]["storymodemethod"] == 1:
            audio_clips = [
                ffmpeg.input(f"assets/temp/{reddit_id}/mp3/postaudio-{i}.mp3")
>>>>>>> 6d01ff8b
                for i in track(
                    range(number_of_clips + 1), "Collecting the audio files..."
                )
            ]
<<<<<<< HEAD
            audio_clips.insert(0, AudioFileClip(f"assets/temp/{id}/mp3/title.mp3"))

    else:
        audio_clips = [
            AudioFileClip(f"assets/temp/{id}/mp3/{i}.mp3")
            for i in range(number_of_clips)
        ]
        audio_clips.insert(0, AudioFileClip(f"assets/temp/{id}/mp3/title.mp3"))
    audio_concat = concatenate_audioclips(audio_clips)
    audio_composite = CompositeAudioClip([audio_concat])

    console.log(f"[bold green] Video Will Be: {length} Seconds Long")
    # add title to video
    image_clips = []
    # Gather all images
    new_opacity = 1 if opacity is None or float(opacity) >= 1 else float(opacity)
    new_transition = (
        0 if transition is None or float(transition) > 2 else float(transition)
    )
=======
            audio_clips.insert(
                0, ffmpeg.input(f"assets/temp/{reddit_id}/mp3/title.mp3")
            )

    else:
        audio_clips = [
            ffmpeg.input(f"assets/temp/{reddit_id}/mp3/{i}.mp3")
            for i in range(number_of_clips)
        ]
        audio_clips.insert(0, ffmpeg.input(f"assets/temp/{reddit_id}/mp3/title.mp3"))

        audio_clips_durations = [
            float(
                ffmpeg.probe(f"assets/temp/{reddit_id}/mp3/{i}.mp3")["format"][
                    "duration"
                ]
            )
            for i in range(number_of_clips)
        ]
        audio_clips_durations.insert(
            0,
            float(
                ffmpeg.probe(f"assets/temp/{reddit_id}/mp3/title.mp3")["format"][
                    "duration"
                ]
            ),
        )
    audio_concat = ffmpeg.concat(*audio_clips, a=1, v=0)
    ffmpeg.output(
        audio_concat, f"assets/temp/{reddit_id}/audio.mp3", **{"b:a": "192k"}
    ).overwrite_output().run(quiet=True)

    console.log(f"[bold green] Video Will Be: {length} Seconds Long")

    screenshot_width = int((W * 45) // 100)
    audio = ffmpeg.input(f"assets/temp/{reddit_id}/audio.mp3")
    final_audio = merge_background_audio(audio,reddit_id)

    image_clips = list()

>>>>>>> 6d01ff8b
    image_clips.insert(
        0,
        ffmpeg.input(f"assets/temp/{reddit_id}/png/title.png")["v"].filter(
            "scale", screenshot_width, -1
        ),
    )
    if settings.config["settings"]["storymode"]:
        if settings.config["settings"]["storymodemethod"] == 0:
            image_clips.insert(
                1,
                ImageClip(f"assets/temp/{id}/png/story_content.png")
                .set_duration(audio_clips[1].duration)
                .set_position("center")
                .resize(width=W - 100)
                .set_opacity(float(opacity)),
            )
        elif settings.config["settings"]["storymodemethod"] == 1:
            for i in track(
                range(0, number_of_clips + 1), "Collecting the image files..."
            ):
                image_clips.append(
                    ImageClip(f"assets/temp/{id}/png/img{i}.png")
                    .set_duration(audio_clips[i + 1].duration)
                    .resize(width=W - 100)
                    .set_opacity(new_opacity)
                    # .crossfadein(new_transition)
                    # .crossfadeout(new_transition)
                )
    else:
        for i in range(0, number_of_clips):
            image_clips.append(
                ImageClip(f"assets/temp/{id}/png/comment_{i}.png")
                .set_duration(audio_clips[i + 1].duration)
                .resize(width=W - 100)
                .set_opacity(new_opacity)
                .crossfadein(new_transition)
                .crossfadeout(new_transition)
            )

<<<<<<< HEAD
    img_clip_pos = background_config[3]
    image_concat = concatenate_videoclips(image_clips).set_position(
        img_clip_pos
    )  # note transition kwarg for delay in imgs
    image_concat.audio = audio_composite
    final = CompositeVideoClip([background_clip, image_concat])
=======
    current_time = 0
    if settings.config["settings"]["storymode"]:
        audio_clips_durations = [
            float(
                ffmpeg.probe(f"assets/temp/{reddit_id}/mp3/postaudio-{i}.mp3")[
                    "format"
                ]["duration"]
            )
            for i in range(number_of_clips)
        ]
        audio_clips_durations.insert(
            0,
            float(
                ffmpeg.probe(f"assets/temp/{reddit_id}/mp3/title.mp3")["format"][
                    "duration"
                ]
            ),
        )
        if settings.config["settings"]["storymodemethod"] == 0:
            image_clips.insert(
                1,
                ffmpeg.input(f"assets/temp/{reddit_id}/png/story_content.png").filter(
                    "scale", screenshot_width, -1
                ),
            )
            background_clip = background_clip.overlay(
                image_clips[1],
                enable=f"between(t,{current_time},{current_time + audio_clips_durations[1]})",
                x="(main_w-overlay_w)/2",
                y="(main_h-overlay_h)/2",
            )
            current_time += audio_clips_durations[1]
        elif settings.config["settings"]["storymodemethod"] == 1:
            for i in track(
                range(0, number_of_clips + 1), "Collecting the image files..."
            ):
                image_clips.append(
                    ffmpeg.input(f"assets/temp/{reddit_id}/png/img{i}.png")["v"].filter(
                        "scale", screenshot_width, -1
                    )
                )
                background_clip = background_clip.overlay(
                    image_clips[i],
                    enable=f"between(t,{current_time},{current_time + audio_clips_durations[i]})",
                    x="(main_w-overlay_w)/2",
                    y="(main_h-overlay_h)/2",
                )
                current_time += audio_clips_durations[i]
    else:
        for i in range(0, number_of_clips + 1):
            image_clips.append(
                ffmpeg.input(f"assets/temp/{reddit_id}/png/comment_{i}.png")[
                    "v"
                ].filter("scale", screenshot_width, -1)
            )
            background_clip = background_clip.overlay(
                image_clips[i],
                enable=f"between(t,{current_time},{current_time + audio_clips_durations[i]})",
                x="(main_w-overlay_w)/2",
                y="(main_h-overlay_h)/2",
            )
            current_time += audio_clips_durations[i]

>>>>>>> 6d01ff8b
    title = re.sub(r"[^\w\s-]", "", reddit_obj["thread_title"])
    idx = re.sub(r"[^\w\s-]", "", reddit_obj["thread_id"])
    title_thumb = reddit_obj["thread_title"]

    filename = f"{name_normalize(title)[:251]}"
    subreddit = settings.config["reddit"]["thread"]["subreddit"]

    if not exists(f"./results/{subreddit}"):
        print_substep("The 'results' folder could not be found so it was automatically created.")
        os.makedirs(f"./results/{subreddit}")
    
    if not exists(f"./results/{subreddit}/OnlyTTS") and allowOnlyTTSFolder:
        print_substep("The 'OnlyTTS' folder could not be found so it was automatically created.")
        os.makedirs(f"./results/{subreddit}/OnlyTTS")

<<<<<<< HEAD
    # if settings.config["settings"]['background']["background_audio"] and exists(f"assets/backgrounds/background.mp3"):
    #    audioclip = mpe.AudioFileClip(f"assets/backgrounds/background.mp3").set_duration(final.duration)
    #    audioclip = audioclip.fx( volumex, 0.2)
    #    final_audio = mpe.CompositeAudioClip([final.audio, audioclip])
    #    # lowered_audio = audio_background.multiply_volume( # todo get this to work
    #    #    VOLUME_MULTIPLIER)  # lower volume by background_audio_volume, use with fx
    #    final.set_audio(final_audio)
    # if 
    final = Video(final).add_watermark(
        text=f"Background credit: {background_config[2]}", opacity=0.4, redditid=reddit_obj
    )
    

   
    final.write_videofile(
        f"assets/temp/{id}/temp.mp4",
        fps=int(settings.config["settings"]["fps"]),
        audio_codec="aac",
        audio_bitrate="192k",
        verbose=False,
        threads=multiprocessing.cpu_count(),
    )
    ffmpeg_extract_subclip(
        f"assets/temp/{id}/temp.mp4",
        0,
        length,
        targetname=f"results/{subreddit}/{filename}",
=======
    # create a thumbnail for the video
    settingsbackground = settings.config["settings"]["background"]

    if settingsbackground["background_thumbnail"]:
        if not exists(f"./results/{subreddit}/thumbnails"):
            print_substep("The 'results/thumbnails' folder could not be found so it was automatically created.")
            os.makedirs(f"./results/{subreddit}/thumbnails")
        # get the first file with the .png extension from assets/backgrounds and use it as a background for the thumbnail
        first_image = next(
            (
                file
                for file in os.listdir("assets/backgrounds")
                if file.endswith(".png")
            ),
            None,
        )
        if first_image is None:
            print_substep("No png files found in assets/backgrounds", "red")

        else:
            font_family = settingsbackground["background_thumbnail_font_family"]
            font_size = settingsbackground["background_thumbnail_font_size"]
            font_color = settingsbackground["background_thumbnail_font_color"]
            thumbnail = Image.open(f"assets/backgrounds/{first_image}")
            width, height = thumbnail.size
            thumbnailSave = create_thumbnail(
                thumbnail,
                font_family,
                font_size,
                font_color,
                width,
                height,
                title_thumb,
            )
            thumbnailSave.save(f"./assets/temp/{reddit_id}/thumbnail.png")
            print_substep(
                f"Thumbnail - Building Thumbnail in assets/temp/{reddit_id}/thumbnail.png"
            )

    text = f"Background by {background_config['video'][2]}"
    background_clip = ffmpeg.drawtext(
        background_clip,
        text=text,
        x=f"(w-text_w)",
        y=f"(h-text_h)",
        fontsize=12,
        fontcolor="White",
        fontfile=os.path.join("fonts", "Roboto-Regular.ttf"),
>>>>>>> 6d01ff8b
    )
    print_step("Rendering the video 🎥")
    from tqdm import tqdm

    pbar = tqdm(total=100, desc="Progress: ", bar_format="{l_bar}{bar}", unit=" %")

    def on_update_example(progress):
        status = round(progress * 100, 2)
        old_percentage = pbar.n
        pbar.update(status - old_percentage)

    defaultPath = f"results/{subreddit}"
    with ProgressFfmpeg(length, on_update_example) as progress:
        path = defaultPath + f"/{filename}"
        path = path[:251] + ".mp4" #Prevent a error by limiting the path length, do not change this.
        ffmpeg.output(
            background_clip,
            final_audio,
            path, 
            f="mp4",
            **{
                "c:v": "h264",
                "b:v": "20M",
                "b:a": "192k",
                "threads": multiprocessing.cpu_count(),
            },
        ).overwrite_output().global_args("-progress", progress.output_file.name).run(
            quiet=True,
            overwrite_output=True,
            capture_stdout=False,
            capture_stderr=False,
        )
    old_percentage = pbar.n
    pbar.update(100 - old_percentage)
    if(allowOnlyTTSFolder):
        path = defaultPath + f"/OnlyTTS/{filename}"
        path = path[:251] + ".mp4" #Prevent a error by limiting the path length, do not change this.
        print_step("Rendering the Only TTS Video 🎥")
        with ProgressFfmpeg(length, on_update_example) as progress:
            ffmpeg.output(
                background_clip,
                audio,
                path,
                f="mp4",
                **{
                    "c:v": "h264",
                    "b:v": "20M",
                    "b:a": "192k",
                    "threads": multiprocessing.cpu_count(),
                },
            ).overwrite_output().global_args("-progress", progress.output_file.name).run(
                quiet=True,
                overwrite_output=True,
                capture_stdout=False,
                capture_stderr=False,
            )
        old_percentage = pbar.n
        pbar.update(100 - old_percentage)
    pbar.close()

    save_data(subreddit, filename + ".mp4", title, idx, background_config['video'][2])
    print_step("Removing temporary files 🗑")
    cleanups = cleanup(reddit_id)
    print_substep(f"Removed {cleanups} temporary files 🗑")
<<<<<<< HEAD
    print_substep("See result in the results folder!")

    print_step(
        f'Reddit title: {reddit_obj["thread_title"]} \n Background Credit: {background_config[2]}'
    )
=======
    print_step("Done! 🎉 The video is in the results folder 📁")
>>>>>>> 6d01ff8b
<|MERGE_RESOLUTION|>--- conflicted
+++ resolved
@@ -1,17 +1,6 @@
 import multiprocessing
 import os
 import re
-<<<<<<< HEAD
-from os.path import exists
-from typing import Tuple, Any
-from moviepy.audio.AudioClip import concatenate_audioclips, CompositeAudioClip
-from moviepy.audio.io.AudioFileClip import AudioFileClip
-from moviepy.video.VideoClip import ImageClip
-from moviepy.video.compositing.CompositeVideoClip import CompositeVideoClip
-from moviepy.video.compositing.concatenate import concatenate_videoclips
-from moviepy.video.io.VideoFileClip import VideoFileClip
-from moviepy.video.io.ffmpeg_tools import ffmpeg_extract_subclip
-=======
 import shutil
 from os.path import exists # Needs to be imported specifically
 from typing import Final
@@ -20,7 +9,6 @@
 import ffmpeg
 import translators as ts
 from PIL import Image
->>>>>>> 6d01ff8b
 from rich.console import Console
 from rich.progress import track
 
@@ -165,15 +153,6 @@
     background_clip = ffmpeg.input(prepare_background(reddit_id, W=W, H=H))
 
     # Gather all audio clips
-<<<<<<< HEAD
-    if settings.config["settings"]["storymode"]:
-        if settings.config["settings"]["storymodemethod"] == 0:
-            audio_clips = [AudioFileClip(f"assets/temp/{id}/mp3/title.mp3")]
-            audio_clips.insert(1, AudioFileClip(f"assets/temp/{id}/mp3/postaudio.mp3"))
-        elif settings.config["settings"]["storymodemethod"] == 1:
-            audio_clips = [
-                AudioFileClip(f"assets/temp/{id}/mp3/postaudio-{i}.mp3")
-=======
     audio_clips = list()
     if settings.config["settings"]["storymode"]:
         if settings.config["settings"]["storymodemethod"] == 0:
@@ -184,32 +163,10 @@
         elif settings.config["settings"]["storymodemethod"] == 1:
             audio_clips = [
                 ffmpeg.input(f"assets/temp/{reddit_id}/mp3/postaudio-{i}.mp3")
->>>>>>> 6d01ff8b
                 for i in track(
                     range(number_of_clips + 1), "Collecting the audio files..."
                 )
             ]
-<<<<<<< HEAD
-            audio_clips.insert(0, AudioFileClip(f"assets/temp/{id}/mp3/title.mp3"))
-
-    else:
-        audio_clips = [
-            AudioFileClip(f"assets/temp/{id}/mp3/{i}.mp3")
-            for i in range(number_of_clips)
-        ]
-        audio_clips.insert(0, AudioFileClip(f"assets/temp/{id}/mp3/title.mp3"))
-    audio_concat = concatenate_audioclips(audio_clips)
-    audio_composite = CompositeAudioClip([audio_concat])
-
-    console.log(f"[bold green] Video Will Be: {length} Seconds Long")
-    # add title to video
-    image_clips = []
-    # Gather all images
-    new_opacity = 1 if opacity is None or float(opacity) >= 1 else float(opacity)
-    new_transition = (
-        0 if transition is None or float(transition) > 2 else float(transition)
-    )
-=======
             audio_clips.insert(
                 0, ffmpeg.input(f"assets/temp/{reddit_id}/mp3/title.mp3")
             )
@@ -250,54 +207,13 @@
 
     image_clips = list()
 
->>>>>>> 6d01ff8b
     image_clips.insert(
         0,
         ffmpeg.input(f"assets/temp/{reddit_id}/png/title.png")["v"].filter(
             "scale", screenshot_width, -1
         ),
     )
-    if settings.config["settings"]["storymode"]:
-        if settings.config["settings"]["storymodemethod"] == 0:
-            image_clips.insert(
-                1,
-                ImageClip(f"assets/temp/{id}/png/story_content.png")
-                .set_duration(audio_clips[1].duration)
-                .set_position("center")
-                .resize(width=W - 100)
-                .set_opacity(float(opacity)),
-            )
-        elif settings.config["settings"]["storymodemethod"] == 1:
-            for i in track(
-                range(0, number_of_clips + 1), "Collecting the image files..."
-            ):
-                image_clips.append(
-                    ImageClip(f"assets/temp/{id}/png/img{i}.png")
-                    .set_duration(audio_clips[i + 1].duration)
-                    .resize(width=W - 100)
-                    .set_opacity(new_opacity)
-                    # .crossfadein(new_transition)
-                    # .crossfadeout(new_transition)
-                )
-    else:
-        for i in range(0, number_of_clips):
-            image_clips.append(
-                ImageClip(f"assets/temp/{id}/png/comment_{i}.png")
-                .set_duration(audio_clips[i + 1].duration)
-                .resize(width=W - 100)
-                .set_opacity(new_opacity)
-                .crossfadein(new_transition)
-                .crossfadeout(new_transition)
-            )
-
-<<<<<<< HEAD
-    img_clip_pos = background_config[3]
-    image_concat = concatenate_videoclips(image_clips).set_position(
-        img_clip_pos
-    )  # note transition kwarg for delay in imgs
-    image_concat.audio = audio_composite
-    final = CompositeVideoClip([background_clip, image_concat])
-=======
+
     current_time = 0
     if settings.config["settings"]["storymode"]:
         audio_clips_durations = [
@@ -361,7 +277,6 @@
             )
             current_time += audio_clips_durations[i]
 
->>>>>>> 6d01ff8b
     title = re.sub(r"[^\w\s-]", "", reddit_obj["thread_title"])
     idx = re.sub(r"[^\w\s-]", "", reddit_obj["thread_id"])
     title_thumb = reddit_obj["thread_title"]
@@ -377,35 +292,6 @@
         print_substep("The 'OnlyTTS' folder could not be found so it was automatically created.")
         os.makedirs(f"./results/{subreddit}/OnlyTTS")
 
-<<<<<<< HEAD
-    # if settings.config["settings"]['background']["background_audio"] and exists(f"assets/backgrounds/background.mp3"):
-    #    audioclip = mpe.AudioFileClip(f"assets/backgrounds/background.mp3").set_duration(final.duration)
-    #    audioclip = audioclip.fx( volumex, 0.2)
-    #    final_audio = mpe.CompositeAudioClip([final.audio, audioclip])
-    #    # lowered_audio = audio_background.multiply_volume( # todo get this to work
-    #    #    VOLUME_MULTIPLIER)  # lower volume by background_audio_volume, use with fx
-    #    final.set_audio(final_audio)
-    # if 
-    final = Video(final).add_watermark(
-        text=f"Background credit: {background_config[2]}", opacity=0.4, redditid=reddit_obj
-    )
-    
-
-   
-    final.write_videofile(
-        f"assets/temp/{id}/temp.mp4",
-        fps=int(settings.config["settings"]["fps"]),
-        audio_codec="aac",
-        audio_bitrate="192k",
-        verbose=False,
-        threads=multiprocessing.cpu_count(),
-    )
-    ffmpeg_extract_subclip(
-        f"assets/temp/{id}/temp.mp4",
-        0,
-        length,
-        targetname=f"results/{subreddit}/{filename}",
-=======
     # create a thumbnail for the video
     settingsbackground = settings.config["settings"]["background"]
 
@@ -454,7 +340,6 @@
         fontsize=12,
         fontcolor="White",
         fontfile=os.path.join("fonts", "Roboto-Regular.ttf"),
->>>>>>> 6d01ff8b
     )
     print_step("Rendering the video 🎥")
     from tqdm import tqdm
@@ -519,12 +404,4 @@
     print_step("Removing temporary files 🗑")
     cleanups = cleanup(reddit_id)
     print_substep(f"Removed {cleanups} temporary files 🗑")
-<<<<<<< HEAD
-    print_substep("See result in the results folder!")
-
-    print_step(
-        f'Reddit title: {reddit_obj["thread_title"]} \n Background Credit: {background_config[2]}'
-    )
-=======
-    print_step("Done! 🎉 The video is in the results folder 📁")
->>>>>>> 6d01ff8b
+    print_step("Done! 🎉 The video is in the results folder 📁")