import os
import re
import multiprocessing
from os.path import exists
from typing import Tuple, Any, Final
import translators as ts
import shutil
from typing import Tuple, Any
from PIL import Image

from moviepy.audio.AudioClip import concatenate_audioclips, CompositeAudioClip
from moviepy.audio.io.AudioFileClip import AudioFileClip
from moviepy.video.VideoClip import ImageClip
from moviepy.video.compositing.CompositeVideoClip import CompositeVideoClip
from moviepy.video.compositing.concatenate import concatenate_videoclips
from moviepy.video.io.VideoFileClip import VideoFileClip
from moviepy.video.io.ffmpeg_tools import ffmpeg_extract_subclip
from rich.console import Console
from rich.progress import track

import ffmpeg

from utils.cleanup import cleanup
from utils.console import print_step, print_substep
from utils.video import Video
from utils.videos import save_data
from utils.thumbnail import create_thumbnail
from utils import settings
from utils.thumbnail import create_thumbnail

console = Console()


def name_normalize(name: str) -> str:
    name = re.sub(r'[?\\"%*:|<>]', "", name)
    name = re.sub(r"( [w,W]\s?\/\s?[o,O,0])", r" without", name)
    name = re.sub(r"( [w,W]\s?\/)", r" with", name)
    name = re.sub(r"(\d+)\s?\/\s?(\d+)", r"\1 of \2", name)
    name = re.sub(r"(\w+)\s?\/\s?(\w+)", r"\1 or \2", name)
    name = re.sub(r"\/", r"", name)

    lang = settings.config["reddit"]["thread"]["post_lang"]
    if lang:
        print_substep("Translating filename...")
        translated_name = ts.google(name, to_language=lang)
        return translated_name
    else:
        return name


def prepare_background(reddit_id: str, W: int, H: int) -> str:
    output_path = f"assets/temp/{reddit_id}/background_noaudio.mp4"
    output = ffmpeg.input(f"assets/temp/{reddit_id}/background.mp4").filter('crop', "ih*(9/16)", "ih").output(
        output_path, an=None,
        **{"c:v": "h264", "b:v": "20M", "b:a": "192k", "threads": multiprocessing.cpu_count()}).overwrite_output()
    output.run()
    return output_path


def make_final_video(
        number_of_clips: int,
        length: int,
        reddit_obj: dict,
        background_config: Tuple[str, str, str, Any],
):
    """Gathers audio clips, gathers all screenshots, stitches them together and saves the final video to assets/temp
    Args:
        number_of_clips (int): Index to end at when going through the screenshots'
        length (int): Length of the video
        reddit_obj (dict): The reddit object that contains the posts to read.
        background_config (Tuple[str, str, str, Any]): The background config to use.
    """
    # settings values
    W: Final[int] = int(settings.config["settings"]["resolution_w"])
    H: Final[int] = int(settings.config["settings"]["resolution_h"])

    reddit_id = re.sub(r"[^\w\s-]", "", reddit_obj["thread_id"])
    print_step("Creating the final video 🎥")

    background_clip = ffmpeg.input(prepare_background(reddit_id, W=W, H=H))

    # Gather all audio clips
    audio_clips = list()
    if settings.config["settings"]["storymode"]:
        if settings.config["settings"]["storymodemethod"] == 0:
            audio_clips = [ffmpeg.input(f"assets/temp/{reddit_id}/mp3/title.mp3")]
            audio_clips.insert(1, ffmpeg.input(f"assets/temp/{reddit_id}/mp3/postaudio.mp3"))
        elif settings.config["settings"]["storymodemethod"] == 1:
            audio_clips = [
                ffmpeg.input(f"assets/temp/{reddit_id}/mp3/postaudio-{i}.mp3")
                for i in track(
                    range(number_of_clips + 1), "Collecting the audio files..."
                )
            ]
            audio_clips.insert(0, ffmpeg.input(f"assets/temp/{reddit_id}/mp3/title.mp3"))

    else:
        audio_clips = [ffmpeg.input(f"assets/temp/{reddit_id}/mp3/{i}.mp3") for i in range(number_of_clips)]
        audio_clips.insert(0, ffmpeg.input(f"assets/temp/{reddit_id}/mp3/title.mp3"))

        audio_clips_durations = [float(ffmpeg.probe(f"assets/temp/{reddit_id}/mp3/{i}.mp3")['format']['duration']) for i in
                             range(number_of_clips)]
        audio_clips_durations.insert(0, float(ffmpeg.probe(f"assets/temp/{reddit_id}/mp3/title.mp3")['format']['duration']))
    audio_concat = ffmpeg.concat(*audio_clips, a=1, v=0)
    ffmpeg.output(audio_concat, f"assets/temp/{reddit_id}/audio.mp3", **{"b:a": "192k"}).overwrite_output().run()

    console.log(f"[bold green] Video Will Be: {length} Seconds Long")
    # Create a screenshot_width variable to scale the screenshots to the correct size, the calculation is int((W * 90) // 100)
    # Convert it to a ffmpeg one with iw-
    screenshot_width = int((W * 45) // 100)
    audio = ffmpeg.input(f"assets/temp/{reddit_id}/audio.mp3")

    image_clips = list()

    image_clips.insert(
        0,
        ffmpeg.input(f"assets/temp/{reddit_id}/png/title.png")['v']
        .filter('scale', screenshot_width, -1)
    )

    current_time = 0
    if settings.config["settings"]["storymode"]:
        audio_clips_durations = [float(ffmpeg.probe(f"assets/temp/{reddit_id}/mp3/postaudio-{i}.mp3")['format']['duration']) for i in
                             range(number_of_clips)]
        audio_clips_durations.insert(0, float(ffmpeg.probe(f"assets/temp/{reddit_id}/mp3/title.mp3")['format']['duration']))
        if settings.config["settings"]["storymodemethod"] == 0:
            image_clips.insert(
                1,
                ffmpeg.input(f"assets/temp/{reddit_id}/png/story_content.png")
                .filter('scale', screenshot_width, -1)
            )
            background_clip = background_clip.overlay(image_clips[1],
                                                      enable=f'between(t,{current_time},{current_time + audio_clips_durations[i]})',
                                                      x='(main_w-overlay_w)/2', y='(main_h-overlay_h)/2')
            current_time += audio_clips_durations[1]
        elif settings.config["settings"]["storymodemethod"] == 1:
            for i in track(
                    range(0, number_of_clips + 1), "Collecting the image files..."
            ):
                image_clips.append(
                    ffmpeg.input(f"assets/temp/{reddit_id}/png/img{i}.png")['v']
                    .filter('scale', screenshot_width, -1)
                )
                background_clip = background_clip.overlay(image_clips[i],
                                                          enable=f'between(t,{current_time},{current_time + audio_clips_durations[i]})',
                                                          x='(main_w-overlay_w)/2', y='(main_h-overlay_h)/2')
                current_time += audio_clips_durations[i]
    else:
        for i in range(0, number_of_clips + 1):
            image_clips.append(
                ffmpeg.input(f"assets/temp/{reddit_id}/png/comment_{i}.png")['v']
                .filter('scale', screenshot_width, -1)
            )
            background_clip = background_clip.overlay(image_clips[i],
                                                      enable=f'between(t,{current_time},{current_time + audio_clips_durations[i]})',
                                                      x='(main_w-overlay_w)/2', y='(main_h-overlay_h)/2')
            current_time += audio_clips_durations[i]

    title = re.sub(r"[^\w\s-]", "", reddit_obj["thread_title"])
    idx = re.sub(r"[^\w\s-]", "", reddit_obj["thread_id"])
    title_thumb = reddit_obj["thread_title"]

    filename = f"{name_normalize(title)[:251]}"
    subreddit = settings.config["reddit"]["thread"]["subreddit"]


    final = ffmpeg.output(background_clip, audio, f"results/{subreddit}/{filename}.mp4", f='mp4',
                          **{"c:v": "h264", "b:v": "20M", "b:a": "192k",
                             "threads": multiprocessing.cpu_count()}).overwrite_output()



    if not exists(f"./results/{subreddit}"):
        print_substep("The results folder didn't exist so I made it")
        os.makedirs(f"./results/{subreddit}")

    # create a tumbnail for the video
    settingsbackground = settings.config["settings"]["background"]

    if settingsbackground["background_thumbnail"]:
        if not exists(f"./results/{subreddit}/thumbnails"):
            print_substep(
                "The results/thumbnails folder didn't exist so I made it")
            os.makedirs(f"./results/{subreddit}/thumbnails")
        # get the first file with the .png extension from assets/backgrounds and use it as a background for the thumbnail
        first_image = next(
            (
                file
                for file in os.listdir("assets/backgrounds")
                if file.endswith(".png")
            ),
            None,
        )
        if first_image is None:
            print_substep("No png files found in assets/backgrounds", "red")

    if settingsbackground["background_thumbnail"] and first_image:
        font_family = settingsbackground["background_thumbnail_font_family"]
        font_size = settingsbackground["background_thumbnail_font_size"]
        font_color = settingsbackground["background_thumbnail_font_color"]
        thumbnail = Image.open(f"assets/backgrounds/{first_image}")
        width, height = thumbnail.size
        thumbnailSave = create_thumbnail(thumbnail, font_family, font_size, font_color, width, height, title_thumb)
        thumbnailSave.save(f"./assets/temp/{reddit_id}/thumbnail.png")
        print_substep(f"Thumbnail - Building Thumbnail in assets/temp/{reddit_id}/thumbnail.png")

    # create a tumbnail for the video
    settingsbackground = settings.config["settings"]["background"]


    # final = Video(final).add_watermark(
    #     text=f"Background credit: {background_config[2]}",
    #     opacity=0.4,
    #     redditid=reddit_obj,
    # )
    #
    # from utils.video import Video.Video.add_watermark()

    if settingsbackground["background_thumbnail"]:
        if not exists(f"./results/{subreddit}/thumbnails"):
            print_substep(
                "The results/thumbnails folder didn't exist so I made it")
            os.makedirs(f"./results/{subreddit}/thumbnails")
        # get the first file with the .png extension from assets/backgrounds and use it as a background for the thumbnail
        first_image = next(
            (
                file
                for file in os.listdir("assets/backgrounds")
                if file.endswith(".png")
            ),
            None,
        )
        if first_image is None:
            print_substep("No png files found in assets/backgrounds", "red")

    if settingsbackground["background_thumbnail"] and first_image:
        font_family = settingsbackground["background_thumbnail_font_family"]
        font_size = settingsbackground["background_thumbnail_font_size"]
        font_color = settingsbackground["background_thumbnail_font_color"]
        thumbnail = Image.open(f"assets/backgrounds/{first_image}")
        width, height = thumbnail.size
        thumbnailSave = create_thumbnail(thumbnail, font_family, font_size, font_color, width, height, title_thumb)
        thumbnailSave.save(f"./assets/temp/{reddit_id}/thumbnail.png")
        print_substep(f"Thumbnail - Building Thumbnail in assets/temp/{reddit_id}/thumbnail.png")

<<<<<<< HEAD
    final.run()
    # get the thumbnail image from assets/temp/id/thumbnail.png and save it in results/subreddit/thumbnails
    if settingsbackground["background_thumbnail"] and exists(f"assets/temp/{reddit_id}/thumbnail.png"):
        shutil.move(f"assets/temp/{reddit_id}/thumbnail.png", f"./results/{subreddit}/thumbnails/{filename}.png")
=======
    # if settings.config["settings"]['background']["background_audio"] and exists(f"assets/backgrounds/background.mp3"):
    #    audioclip = mpe.AudioFileClip(f"assets/backgrounds/background.mp3").set_duration(final.duration)
    #    audioclip = audioclip.fx( volumex, 0.2)
    #    final_audio = mpe.CompositeAudioClip([final.audio, audioclip])
    #    # lowered_audio = audio_background.multiply_volume( # todo get this to work
    #    #    VOLUME_MULTIPLIER)  # lower volume by background_audio_volume, use with fx
    #    final.set_audio(final_audio)

    final = Video(final).add_watermark(
        text=f"Background credit: {background_config[2]}",
        opacity=0.4,
        redditid=reddit_obj,
    )
    final.write_videofile(
        f"assets/temp/{reddit_id}/temp.mp4",
        fps=int(settings.config["settings"]["fps"]),
        audio_codec="aac",
        audio_bitrate="192k",
        verbose=False,
        threads=multiprocessing.cpu_count(),
        #preset="ultrafast", # for testing purposes
    )
    ffmpeg_extract_subclip(
        f"assets/temp/{reddit_id}/temp.mp4",
        0,
        length,
        targetname=f"results/{subreddit}/{filename}.mp4",
    )
    #get the thumbnail image from assets/temp/id/thumbnail.png and save it in results/subreddit/thumbnails
    if settingsbackground["background_thumbnail"] and exists(f"assets/temp/{id}/thumbnail.png"):
        shutil.move(f"assets/temp/{id}/thumbnail.png", f"./results/{subreddit}/thumbnails/{filename}.png")
>>>>>>> 6d177d36

    save_data(subreddit, filename + ".mp4", title, idx, background_config[2])
    print_step("Removing temporary files 🗑")
    cleanups = cleanup(reddit_id)
    print_substep(f"Removed {cleanups} temporary files 🗑")
    print_substep("See result in the results folder!")

    print_step(
        f'Reddit title: {reddit_obj["thread_title"]} \n Background Credit: {background_config[2]}'
    )<|MERGE_RESOLUTION|>--- conflicted
+++ resolved
@@ -243,44 +243,10 @@
         thumbnailSave.save(f"./assets/temp/{reddit_id}/thumbnail.png")
         print_substep(f"Thumbnail - Building Thumbnail in assets/temp/{reddit_id}/thumbnail.png")
 
-<<<<<<< HEAD
     final.run()
     # get the thumbnail image from assets/temp/id/thumbnail.png and save it in results/subreddit/thumbnails
     if settingsbackground["background_thumbnail"] and exists(f"assets/temp/{reddit_id}/thumbnail.png"):
         shutil.move(f"assets/temp/{reddit_id}/thumbnail.png", f"./results/{subreddit}/thumbnails/{filename}.png")
-=======
-    # if settings.config["settings"]['background']["background_audio"] and exists(f"assets/backgrounds/background.mp3"):
-    #    audioclip = mpe.AudioFileClip(f"assets/backgrounds/background.mp3").set_duration(final.duration)
-    #    audioclip = audioclip.fx( volumex, 0.2)
-    #    final_audio = mpe.CompositeAudioClip([final.audio, audioclip])
-    #    # lowered_audio = audio_background.multiply_volume( # todo get this to work
-    #    #    VOLUME_MULTIPLIER)  # lower volume by background_audio_volume, use with fx
-    #    final.set_audio(final_audio)
-
-    final = Video(final).add_watermark(
-        text=f"Background credit: {background_config[2]}",
-        opacity=0.4,
-        redditid=reddit_obj,
-    )
-    final.write_videofile(
-        f"assets/temp/{reddit_id}/temp.mp4",
-        fps=int(settings.config["settings"]["fps"]),
-        audio_codec="aac",
-        audio_bitrate="192k",
-        verbose=False,
-        threads=multiprocessing.cpu_count(),
-        #preset="ultrafast", # for testing purposes
-    )
-    ffmpeg_extract_subclip(
-        f"assets/temp/{reddit_id}/temp.mp4",
-        0,
-        length,
-        targetname=f"results/{subreddit}/{filename}.mp4",
-    )
-    #get the thumbnail image from assets/temp/id/thumbnail.png and save it in results/subreddit/thumbnails
-    if settingsbackground["background_thumbnail"] and exists(f"assets/temp/{id}/thumbnail.png"):
-        shutil.move(f"assets/temp/{id}/thumbnail.png", f"./results/{subreddit}/thumbnails/{filename}.png")
->>>>>>> 6d177d36
 
     save_data(subreddit, filename + ".mp4", title, idx, background_config[2])
     print_step("Removing temporary files 🗑")
