--- conflicted
+++ resolved
@@ -90,10 +90,8 @@
     )
     image_concat.audio = audio_composite
     final = CompositeVideoClip([background_clip, image_concat])
-<<<<<<< HEAD
     filename = (re.sub('[?\"%*:|<>]', '', ("assets/" + reddit.subreddit.submission.title + ".mp4")))
     final.write_videofile(filename, fps=30, audio_codec="aac", audio_bitrate="192k")
-=======
     final_video_path = "assets/"
     if os.getenv("FINAL_VIDEO_PATH"):
         final_video_path = os.getenv("FINAL_VIDEO_PATH")
@@ -104,6 +102,5 @@
         print_substep("Something's wrong with the path you inserted, the video will be saved in the default path (assets/)", style="bold red")
         filename = (re.sub('[?\"%*:|<>]', '', ("assets/" + reddit.subreddit.submission.title + ".mp4")))
         final.write_videofile(filename, fps=30, audio_codec="aac", audio_bitrate="192k")
->>>>>>> 757477ce
     for i in range(0, number_of_clips):
         pass