# Main
from utils.console import print_markdown
from utils.console import print_step
from utils.console import print_substep
from rich.console import Console
import time
from reddit.subreddit import get_subreddit_threads
from video_creation.background import download_background, chop_background_video
from video_creation.voices import save_text_to_mp3
from video_creation.screenshot_downloader import download_screenshots_of_reddit_posts
from video_creation.final_video import make_final_video
from utils.loader import Loader
from dotenv import load_dotenv

console = Console()
from dotenv import load_dotenv
import os, time, shutil

configured = True
REQUIRED_VALUES = [
    "REDDIT_CLIENT_ID",
    "REDDIT_CLIENT_SECRET",
    "REDDIT_USERNAME",
    "REDDIT_PASSWORD",
    "OPACITY",
]


print_markdown(
    "### Thanks for using this tool! [Feel free to contribute to this project on GitHub!](https://lewismenelaws.com) If you have any questions, feel free to reach out to me on Twitter or submit a GitHub issue."
)

"""
<<<<<<< HEAD

Load .env file if exists. If it doesnt exist, print a warning and launch the setup wizard.
If there is a .env file, check if the required variables are set. If not, print a warning and launch the setup wizard.

=======
Load .env file if exists. If it doesnt exist, print a warning and launch the setup wizard.
If there is a .env file, check if the required variables are set. If not, print a warning and launch the setup wizard.
>>>>>>> e41ad649
"""

client_id = os.getenv("REDDIT_CLIENT_ID")
client_secret = os.getenv("REDDIT_CLIENT_SECRET")
username = os.getenv("REDDIT_USERNAME")
password = os.getenv("REDDIT_PASSWORD")
reddit2fa = os.getenv("REDDIT_2FA")

load_dotenv()

console.log("[bold green]Checking environment variables...")
time.sleep(1)


if not os.path.exists(".env"):
    configured = False
    console.log("[red] Your .env file is invalid, or was never created. Standby.")

for val in REQUIRED_VALUES:
    #print(os.getenv(val))
    if val not in os.environ or not os.getenv(val):
        console.log(f'[bold red]Missing Variable: "{val}"')
<<<<<<< HEAD
        configured = False
        console.log(
            "[red]Looks like you need to set your Reddit credentials in the .env file. Please follow the instructions in the README.md file to set them up."
        )
        time.sleep(0.5)
        console.log(
            "[red]We can also launch the easy setup wizard. type yes to launch it, or no to quit the program."
        )
        setup_ask = input("Launch setup wizard? > ")
        if setup_ask == "yes":
            console.log("[bold green]Here goes nothing! Launching setup wizard...")
            time.sleep(0.5)
            os.system("python3 setup.py")

        elif setup_ask == "no":
            console.print("[red]Exiting...")
            time.sleep(0.5)
            exit()
        else:
            console.print("[red]I don't understand that. Exiting...")
            time.sleep(0.5)
            exit()
try:
    float(os.getenv("OPACITY"))
except:
    console.log(
        f"[red]Please ensure that OPACITY is set between 0 and 1 in your .env file"
    )
    configured = False
    exit()
console.log("[bold green]Enviroment Variables are set! Continuing...")

if configured:
    reddit_object = get_subreddit_threads()
    length, number_of_comments = save_text_to_mp3(reddit_object)
    download_screenshots_of_reddit_posts(
        reddit_object, number_of_comments, os.getenv("THEME", "light")
    )
    download_background()
    chop_background_video(length)
    final_video = make_final_video(number_of_comments)
=======
        configured = False
>>>>>>> e41ad649
<|MERGE_RESOLUTION|>--- conflicted
+++ resolved
@@ -31,16 +31,6 @@
 )
 
 """
-<<<<<<< HEAD
-
-Load .env file if exists. If it doesnt exist, print a warning and launch the setup wizard.
-If there is a .env file, check if the required variables are set. If not, print a warning and launch the setup wizard.
-
-=======
-Load .env file if exists. If it doesnt exist, print a warning and launch the setup wizard.
-If there is a .env file, check if the required variables are set. If not, print a warning and launch the setup wizard.
->>>>>>> e41ad649
-"""
 
 client_id = os.getenv("REDDIT_CLIENT_ID")
 client_secret = os.getenv("REDDIT_CLIENT_SECRET")
@@ -62,48 +52,4 @@
     #print(os.getenv(val))
     if val not in os.environ or not os.getenv(val):
         console.log(f'[bold red]Missing Variable: "{val}"')
-<<<<<<< HEAD
         configured = False
-        console.log(
-            "[red]Looks like you need to set your Reddit credentials in the .env file. Please follow the instructions in the README.md file to set them up."
-        )
-        time.sleep(0.5)
-        console.log(
-            "[red]We can also launch the easy setup wizard. type yes to launch it, or no to quit the program."
-        )
-        setup_ask = input("Launch setup wizard? > ")
-        if setup_ask == "yes":
-            console.log("[bold green]Here goes nothing! Launching setup wizard...")
-            time.sleep(0.5)
-            os.system("python3 setup.py")
-
-        elif setup_ask == "no":
-            console.print("[red]Exiting...")
-            time.sleep(0.5)
-            exit()
-        else:
-            console.print("[red]I don't understand that. Exiting...")
-            time.sleep(0.5)
-            exit()
-try:
-    float(os.getenv("OPACITY"))
-except:
-    console.log(
-        f"[red]Please ensure that OPACITY is set between 0 and 1 in your .env file"
-    )
-    configured = False
-    exit()
-console.log("[bold green]Enviroment Variables are set! Continuing...")
-
-if configured:
-    reddit_object = get_subreddit_threads()
-    length, number_of_comments = save_text_to_mp3(reddit_object)
-    download_screenshots_of_reddit_posts(
-        reddit_object, number_of_comments, os.getenv("THEME", "light")
-    )
-    download_background()
-    chop_background_video(length)
-    final_video = make_final_video(number_of_comments)
-=======
-        configured = False
->>>>>>> e41ad649
