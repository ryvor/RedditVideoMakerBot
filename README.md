# Reddit Video Maker Bot 🎥

https://user-images.githubusercontent.com/6053155/170525726-2db23ae0-97b8-4bd1-8c95-00da60ce099f.mp4

All done WITHOUT video editing or asset compiling. Just pure ✨programming magic✨.

Created by Lewis Menelaws & [TMRRW](https://tmrrwinc.ca)

[<picture>

  <source media="(prefers-color-scheme: dark)" srcset="https://user-images.githubusercontent.com/6053155/170528535-e274dc0b-7972-4b27-af22-637f8c370133.png">
  <source media="(prefers-color-scheme: light)" srcset="https://user-images.githubusercontent.com/6053155/170528582-cb6671e7-5a2f-4bd4-a048-0e6cfa54f0f7.png">
  <img src="https://user-images.githubusercontent.com/6053155/170528582-cb6671e7-5a2f-4bd4-a048-0e6cfa54f0f7.png" width="350">
</picture>](https://tmrrwinc.ca)

## Motivation 🤔

These videos on TikTok, YouTube and Instagram get MILLIONS of views across all platforms and require very little effort. The only original thing being done is the editing and gathering of all materials...

... but what if we can automate that process? 🤔

## Disclaimers 🚨

-   This is purely for fun purposes.
-   **At the moment**, this repository won't attempt to upload this content through this bot. It will give you a file that you will then have to upload manually. This is for the sake of avoiding any sort of community guideline issues.

## Requirements

-   Python 3.6+
-   Playwright (this should install automatically during installation)

## Installation 👩‍💻

1. Clone this repository

2. Run `pip3 install -r requirements.txt`
3. Run `playwright install` and `playwright install-deps`.
4. 
	4a **Automatic Install**: Run `python3 main.py` and type 'yes' to activate the setup assistant.

	4b **Manual Install**: Rename `.env.template` to `.env` and replace all values with the appropriate fields. To get Reddit keys (**required**), visit [the Reddit Apps page.](https://www.reddit.com/prefs/apps) TL;DR set up an app that is a "script". Copy your keys into the `.env` file, along with whether your account uses two-factor authentication.

5. Run `python3 main.py` (unless you chose automatic install, then the installer will automatically run main.py)
7. Enjoy 😎


If you want to see more detailed guide, please refer to the official [documentation](https://luka-hietala.gitbook.io/documentation-for-the-reddit-bot/).
\*The Documentation is still being developed and worked on, please be patient as we change / add new knowledge!

## Contributing & Ways to improve 📈

In its current state, this bot does exactly what it needs to do. However, lots of improvements can be made.

I have tried to simplify the code so anyone can read it and start contributing at any skill level. Don't be shy :) contribute!

<<<<<<< HEAD
-   [x] Allowing users to choose a reddit thread instead of being randomized.
-   [x] Allowing users to choose a background that is picked instead of the Minecraft one.
-   [x] Allowing users to choose between any subreddit.
-   [ ] Allowing users to change voice.
-   [ ] Creating better documentation and adding a command line interface.
=======
- [x] Allowing users to choose a reddit thread instead of being randomized.
- [ ] Allowing users to choose a background that is picked instead of the Minecraft one.
- [x] Allowing users to choose between any subreddit.
- [ ] Allowing users to change voice.
- [ ] Creating better documentation and adding a command line interface.

Please read our [contributing guidelines](CONTRIBUTING.md) for more detailed information.
>>>>>>> cf6b3a9c
<|MERGE_RESOLUTION|>--- conflicted
+++ resolved
@@ -53,18 +53,12 @@
 
 I have tried to simplify the code so anyone can read it and start contributing at any skill level. Don't be shy :) contribute!
 
-<<<<<<< HEAD
+To-Do:
+
 -   [x] Allowing users to choose a reddit thread instead of being randomized.
 -   [x] Allowing users to choose a background that is picked instead of the Minecraft one.
 -   [x] Allowing users to choose between any subreddit.
 -   [ ] Allowing users to change voice.
 -   [ ] Creating better documentation and adding a command line interface.
-=======
-- [x] Allowing users to choose a reddit thread instead of being randomized.
-- [ ] Allowing users to choose a background that is picked instead of the Minecraft one.
-- [x] Allowing users to choose between any subreddit.
-- [ ] Allowing users to change voice.
-- [ ] Creating better documentation and adding a command line interface.
 
-Please read our [contributing guidelines](CONTRIBUTING.md) for more detailed information.
->>>>>>> cf6b3a9c
+Please read our [contributing guidelines](CONTRIBUTING.md) for more detailed information.