--- conflicted
+++ resolved
@@ -49,13 +49,10 @@
                 f'This post has under the specified minimum of comments ({settings.config["reddit"]["thread"]["min_comments"]}). Skipping...'
             )
             continue
-<<<<<<< HEAD
         if settings.config["settings"]["storymode"] and not submission.is_self:
             continue
-=======
         if similarity_scores is not None:
             return submission, similarity_scores[i].item()
->>>>>>> 3380d690
         return submission
     print("all submissions have been done going by top submission order")
     VALID_TIME_FILTERS = [
