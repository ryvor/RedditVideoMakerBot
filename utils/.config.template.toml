[reddit.creds]
client_id = { optional = false, nmin = 12, nmax = 30, explanation = "The ID of your Reddit app of SCRIPT type", example = "fFAGRNJru1FTz70BzhT3Zg", regex = "^[-a-zA-Z0-9._~+/]+=*$", input_error = "The client ID can only contain printable characters.", oob_error = "The ID should be over 12 and under 30 characters, double check your input." }
client_secret = { optional = false, nmin = 20, nmax = 40, explanation = "The SECRET of your Reddit app of SCRIPT type", example = "fFAGRNJru1FTz70BzhT3Zg", regex = "^[-a-zA-Z0-9._~+/]+=*$", input_error = "The client ID can only contain printable characters.", oob_error = "The secret should be over 20 and under 40 characters, double check your input." }
username = { optional = false, nmin = 3, nmax = 20, explanation = "The username of your reddit account", example = "JasonLovesDoggo", regex = "^[-_0-9a-zA-Z]+$", oob_error = "A username HAS to be between 3 and 20 characters" }
password = { optional = false, nmin = 8, explanation = "The password of your reddit account", example = "fFAGRNJru1FTz70BzhT3Zg", oob_error = "Password too short" }
2fa = { optional = true, type = "bool", options = [true, false, ], default = false, explanation = "Whether you have Reddit 2FA enabled, Valid options are True and False", example = true }


[reddit.thread]
random = { optional = true, options = [true, false, ], default = false, type = "bool", explanation = "If set to no, it will ask you a thread link to extract the thread, if yes it will randomize it. Default: 'False'", example = "True" }
subreddit = { optional = false, regex = "[_0-9a-zA-Z\\+]+$", nmin = 3, explanation = "What subreddit to pull posts from, the name of the sub, not the URL. You can have multiple subreddits, add an + with no spaces.", example = "AskReddit+Redditdev", oob_error = "A subreddit name HAS to be between 3 and 20 characters" }
post_id = { optional = true, default = "", regex = "^((?!://|://)[+a-zA-Z0-9])*$", explanation = "Used if you want to use a specific post.", example = "urdtfx" }
max_comment_length = { default = 500, optional = false, nmin = 10, nmax = 10000, type = "int", explanation = "max number of characters a comment can have. default is 500", example = 500, oob_error = "the max comment length should be between 10 and 10000" }
min_comment_length = { default = 1, optional = true, nmin = 0, nmax = 10000, type = "int", explanation = "min_comment_length number of characters a comment can have. default is 0", example = 50, oob_error = "the max comment length should be between 1 and 100" }
post_lang = { default = "", optional = true, explanation = "The language you would like to translate to.", example = "es-cr" }
min_comments = { default = 20, optional = false, nmin = 10, type = "int", explanation = "The minimum number of comments a post should have to be included. default is 20", example = 29, oob_error = "the minimum number of comments should be between 15 and 999999" }


[settings]
allow_nsfw = { optional = false, type = "bool", default = false, example = false, options = [true, false, ], explanation = "Whether to allow NSFW content, True or False" }
theme = { optional = false, default = "dark", example = "light", options = ["dark", "light", ], explanation = "Sets the Reddit theme, either LIGHT or DARK" }
times_to_run = { optional = false, default = 1, example = 2, explanation = "Used if you want to run multiple times. Set to an int e.g. 4 or 29 or 1", type = "int", nmin = 1, oob_error = "It's very hard to run something less than once." }
opacity = { optional = false, default = 0.9, example = 0.8, explanation = "Sets the opacity of the comments when overlayed over the background", type = "float", nmin = 0, nmax = 1, oob_error = "The opacity HAS to be between 0 and 1", input_error = "The opacity HAS to be a decimal number between 0 and 1" }
transition = { optional = true, default = 0.2, example = 0.2, explanation = "Sets the transition time (in seconds) between the comments. Set to 0 if you want to disable it.", type = "float", nmin = 0, nmax = 2, oob_error = "The transition HAS to be between 0 and 2", input_error = "The opacity HAS to be a decimal number between 0 and 2" }
<<<<<<< HEAD
storymode = { optional = true, type = "bool", default = false, example = false, options = [true, false,], explanation = "Only read out title and post content, not yet implemented" }
storymodemethode= { optional = true, default = 1, example = 1, explanation = "Method to for storymode. Set to an int e.g.0 or 1", type = "int", nmin = 0, oob_error = "It's very hard to run something less than once." }
=======
storymode = { optional = true, type = "bool", default = false, example = false, options = [true, false, ], explanation = "Only read out title and post content, not yet implemented" }

>>>>>>> 82bd71d6

[settings.background]
background_choice = { optional = true, default = "minecraft", example = "rocket-league", options = ["", "minecraft", "gta", "rocket-league", "motor-gta", "csgo-surf", "cluster-truck"], explanation = "Sets the background for the video based on game name" }
#background_audio = { optional = true, type = "bool", default = false, example = false, options = [true, false,], explanation = "Sets a audio to play in the background (put a background.mp3 file in the assets/backgrounds directory for it to be used.)" }
#background_audio_volume = { optional = true, type = "float", default = 0.3, example = 0.1, explanation="Sets the volume of the background audio. only used if the background_audio is also set to true" }


[settings.tts]
voice_choice = { optional = false, default = "tiktok", options = ["streamlabspolly", "tiktok", "googletranslate", "awspolly", "pyttsx", ], example = "tiktok", explanation = "The voice platform used for TTS generation. This can be left blank and you will be prompted to choose at runtime." }
aws_polly_voice = { optional = false, default = "Matthew", example = "Matthew", explanation = "The voice used for AWS Polly" }
streamlabs_polly_voice = { optional = false, default = "Matthew", example = "Matthew", explanation = "The voice used for Streamlabs Polly" }
tiktok_voice = { optional = false, default = "en_us_006", example = "en_us_006", explanation = "The voice used for TikTok TTS" }
python_voice = { optional = false, default = "1", example = "1", explanation = "The index of the system tts voices (can be downloaded externally, run ptt.py to find value, start from zero)" }
py_voice_num = { optional = false, default = "2", example = "2", explanation = "The number of system voices (2 are pre-installed in Windows)" }
silence_duration = { optional = true, example = "0.1", explanation = "Time in seconds between TTS comments", default = 0.3, type = "float" }<|MERGE_RESOLUTION|>--- conflicted
+++ resolved
@@ -22,13 +22,9 @@
 times_to_run = { optional = false, default = 1, example = 2, explanation = "Used if you want to run multiple times. Set to an int e.g. 4 or 29 or 1", type = "int", nmin = 1, oob_error = "It's very hard to run something less than once." }
 opacity = { optional = false, default = 0.9, example = 0.8, explanation = "Sets the opacity of the comments when overlayed over the background", type = "float", nmin = 0, nmax = 1, oob_error = "The opacity HAS to be between 0 and 1", input_error = "The opacity HAS to be a decimal number between 0 and 1" }
 transition = { optional = true, default = 0.2, example = 0.2, explanation = "Sets the transition time (in seconds) between the comments. Set to 0 if you want to disable it.", type = "float", nmin = 0, nmax = 2, oob_error = "The transition HAS to be between 0 and 2", input_error = "The opacity HAS to be a decimal number between 0 and 2" }
-<<<<<<< HEAD
 storymode = { optional = true, type = "bool", default = false, example = false, options = [true, false,], explanation = "Only read out title and post content, not yet implemented" }
 storymodemethode= { optional = true, default = 1, example = 1, explanation = "Method to for storymode. Set to an int e.g.0 or 1", type = "int", nmin = 0, oob_error = "It's very hard to run something less than once." }
-=======
-storymode = { optional = true, type = "bool", default = false, example = false, options = [true, false, ], explanation = "Only read out title and post content, not yet implemented" }
 
->>>>>>> 82bd71d6
 
 [settings.background]
 background_choice = { optional = true, default = "minecraft", example = "rocket-league", options = ["", "minecraft", "gta", "rocket-league", "motor-gta", "csgo-surf", "cluster-truck"], explanation = "Sets the background for the video based on game name" }
