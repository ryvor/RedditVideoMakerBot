--- conflicted
+++ resolved
@@ -4,11 +4,8 @@
 from rich.padding import Padding
 from rich.panel import Panel
 from rich.text import Text
-<<<<<<< HEAD
 from rich.columns import Columns
-=======
 import re
->>>>>>> e23a150c
 
 console = Console()
 
@@ -32,12 +29,12 @@
     console.print(text, style=style)
 
 
-<<<<<<< HEAD
 def print_table(items):
     """Prints items in a table."""
 
     console.print(Columns([Panel(f"[yellow]{item}", expand=True) for item in items]))
-=======
+
+
 def handle_input(
     message: str = "",
     check_type=False,
@@ -76,5 +73,4 @@
             break
         console.print("[red]" + err_message)
 
-    return user_input
->>>>>>> e23a150c
+    return user_input